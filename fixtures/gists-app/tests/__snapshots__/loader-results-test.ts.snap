// Jest Snapshot v1, https://goo.gl/fbAQLP

exports[`loader results when a loader returns not found sends a not found page 1`] = `
"<!DOCTYPE html>
<html lang=\\"en\\">
  <head>
    <meta charset=\\"utf-8\\" />
    <title>User _why not found</title>
    <meta name=\\"description\\" content=\\"View all of the gists from _why\\" />
    <link
      rel=\\"stylesheet\\"
      href=\\"//unpkg.com/@exampledev/new.css@1.1.3/new.css\\"
    />
    <link rel=\\"stylesheet\\" href=\\"/build/global-ec887178.css\\" />
    <link rel=\\"stylesheet\\" href=\\"/build/routes/gists-6db1f83b.css\\" />
  </head>
  <body class=\\"m-4\\">
    <div data-test-id=\\"/gists\\">
      <header>
        <h1>Gists</h1>
        <ul>
          <li>
            <a class=\\"text-blue-700 underline\\" href=\\"/gists/ryanflorence\\"
              >Ryan Florence<!-- -->
            </a>
          </li>
          <li>
            <a class=\\"text-blue-700 underline\\" href=\\"/gists/mjackson\\"
              >Michael Jackson<!-- -->
            </a>
          </li>
        </ul>
      </header>
      <div data-test-id=\\"/gists/$username\\">
        <h2>
          No gists for
          <!-- -->_why
        </h2>
      </div>
      <div>I am shared</div>
    </div>
    <script>
      window.__remixContext = {
        globalData: { enableScripts: true },
        manifest: {
<<<<<<< HEAD
          version: \\"13c09ef7\\",
=======
          assets: {
            \\"entry-browser\\": { file: \\"entry-browser-ec82c6b0.js\\" },
            \\"global.css\\": { file: \\"global-ec887178.css\\" },
            \\"routes/gists\\": { file: \\"routes/gists-543702a1.js\\" },
            \\"routes/gists/$username\\": {
              file: \\"routes/gists/$username-bc318c1c.js\\",
            },
            \\"routes/gists.css\\": { file: \\"routes/gists-a6d2a823.css\\" },
          },
>>>>>>> 5c54128f
          routes: {
            \\"routes/gists\\": {
              path: \\"gists\\",
              id: \\"routes/gists\\",
              moduleUrl: \\"/build/routes/gists-d88f11cb.js\\",
              stylesUrl: \\"/build/routes/gists-6db1f83b.css\\",
              loaderUrl: \\"/_remix/data\\",
            },
            \\"routes/gists/$username\\": {
              path: \\":username\\",
              id: \\"routes/gists/$username\\",
              parentId: \\"routes/gists\\",
              moduleUrl: \\"/build/routes/gists/$username-0c4a609f.js\\",
              loaderUrl: \\"/_remix/data\\",
            },
          },
<<<<<<< HEAD
          entryModuleUrl: \\"/build/entry-browser-ef5433bf.js\\",
          globalLoaderUrl: \\"/_remix/data\\",
          globalStylesUrl: \\"/build/global-ec887178.css\\",
=======
          version: \\"0189bd3e\\",
>>>>>>> 5c54128f
        },
        matches: [
          {
            params: {},
            pathname: \\"/gists\\",
            route: {
              path: \\"gists\\",
              id: \\"routes/gists\\",
              moduleUrl: \\"/build/routes/gists-d88f11cb.js\\",
              stylesUrl: \\"/build/routes/gists-6db1f83b.css\\",
              loaderUrl: \\"/_remix/data\\",
            },
          },
          {
            params: { username: \\"_why\\" },
            pathname: \\"/gists/_why\\",
            route: {
              path: \\":username\\",
              id: \\"routes/gists/$username\\",
              parentId: \\"routes/gists\\",
              moduleUrl: \\"/build/routes/gists/$username-0c4a609f.js\\",
              loaderUrl: \\"/_remix/data\\",
            },
          },
        ],
        routeData: {
          \\"routes/gists\\": {
            users: [
              { id: \\"ryanflorence\\", name: \\"Ryan Florence\\" },
              { id: \\"mjackson\\", name: \\"Michael Jackson\\" },
            ],
          },
          \\"routes/gists/$username\\": null,
        },
      };
    </script>
    <script type=\\"module\\">
<<<<<<< HEAD
      import * as route0 from \\"/build/routes/gists-d88f11cb.js\\";
      import * as route1 from \\"/build/routes/gists/$username-0c4a609f.js\\";
=======
      import * as route0 from \\"/build/routes/gists-543702a1.js\\";
      import * as route1 from \\"/build/routes/gists/$username-bc318c1c.js\\";
>>>>>>> 5c54128f
      window.__remixContext.routeModules = {
        \\"routes/gists\\": route0,
        \\"routes/gists/$username\\": route1,
      };
    </script>
<<<<<<< HEAD
    <script src=\\"/build/entry-browser-ef5433bf.js\\" type=\\"module\\"></script>
=======
    <script src=\\"/build/entry-browser-ec82c6b0.js\\" type=\\"module\\"></script>
>>>>>>> 5c54128f
  </body>
</html>
"
`;

exports[`loader results when the loader has an error sends a server error page 1`] = `
"<!DOCTYPE html>
<html lang=\\"en\\">
  <head>
    <meta charset=\\"utf-8\\" />
    <title>Error</title>
    <link
      rel=\\"stylesheet\\"
      href=\\"//unpkg.com/@exampledev/new.css@1.1.3/new.css\\"
    />
    <link rel=\\"stylesheet\\" href=\\"/build/global-ec887178.css\\" />
  </head>
  <body class=\\"m-4\\">
    <div data-test-id=\\"errors/500\\"><h1>500</h1></div>
    <script>
      window.__remixContext = {
        globalData: { enableScripts: true },
        manifest: {
<<<<<<< HEAD
          version: \\"13c09ef7\\",
          routes: {
            \\"routes/500\\": {
              path: \\"/gists/DANGER\\",
              id: \\"routes/500\\",
              moduleUrl: \\"/build/routes/500-a7234038.js\\",
            },
          },
          entryModuleUrl: \\"/build/entry-browser-ef5433bf.js\\",
          globalLoaderUrl: \\"/_remix/data\\",
          globalStylesUrl: \\"/build/global-ec887178.css\\",
=======
          assets: {
            \\"entry-browser\\": { file: \\"entry-browser-ec82c6b0.js\\" },
            \\"global.css\\": { file: \\"global-ec887178.css\\" },
            \\"routes/500\\": { file: \\"routes/500-a7234038.js\\" },
          },
          routes: { \\"routes/500\\": { id: \\"routes/500\\", path: \\"/gists/DANGER\\" } },
          version: \\"0189bd3e\\",
>>>>>>> 5c54128f
        },
        matches: [
          {
            params: {},
            pathname: \\"/gists/DANGER\\",
            route: {
              path: \\"/gists/DANGER\\",
              id: \\"routes/500\\",
              moduleUrl: \\"/build/routes/500-a7234038.js\\",
            },
          },
        ],
        routeData: {
          \\"routes/500\\": {
            users: [
              { id: \\"ryanflorence\\", name: \\"Ryan Florence\\" },
              { id: \\"mjackson\\", name: \\"Michael Jackson\\" },
            ],
          },
        },
      };
    </script>
    <script type=\\"module\\">
      import * as route0 from \\"/build/routes/500-a7234038.js\\";
      window.__remixContext.routeModules = { \\"routes/500\\": route0 };
    </script>
<<<<<<< HEAD
    <script src=\\"/build/entry-browser-ef5433bf.js\\" type=\\"module\\"></script>
=======
    <script src=\\"/build/entry-browser-ec82c6b0.js\\" type=\\"module\\"></script>
>>>>>>> 5c54128f
  </body>
</html>
"
`;<|MERGE_RESOLUTION|>--- conflicted
+++ resolved
@@ -43,24 +43,12 @@
       window.__remixContext = {
         globalData: { enableScripts: true },
         manifest: {
-<<<<<<< HEAD
-          version: \\"13c09ef7\\",
-=======
-          assets: {
-            \\"entry-browser\\": { file: \\"entry-browser-ec82c6b0.js\\" },
-            \\"global.css\\": { file: \\"global-ec887178.css\\" },
-            \\"routes/gists\\": { file: \\"routes/gists-543702a1.js\\" },
-            \\"routes/gists/$username\\": {
-              file: \\"routes/gists/$username-bc318c1c.js\\",
-            },
-            \\"routes/gists.css\\": { file: \\"routes/gists-a6d2a823.css\\" },
-          },
->>>>>>> 5c54128f
+          version: \\"3cccc841\\",
           routes: {
             \\"routes/gists\\": {
               path: \\"gists\\",
               id: \\"routes/gists\\",
-              moduleUrl: \\"/build/routes/gists-d88f11cb.js\\",
+              moduleUrl: \\"/build/routes/gists-730d20ea.js\\",
               stylesUrl: \\"/build/routes/gists-6db1f83b.css\\",
               loaderUrl: \\"/_remix/data\\",
             },
@@ -68,17 +56,13 @@
               path: \\":username\\",
               id: \\"routes/gists/$username\\",
               parentId: \\"routes/gists\\",
-              moduleUrl: \\"/build/routes/gists/$username-0c4a609f.js\\",
+              moduleUrl: \\"/build/routes/gists/$username-7816266b.js\\",
               loaderUrl: \\"/_remix/data\\",
             },
           },
-<<<<<<< HEAD
-          entryModuleUrl: \\"/build/entry-browser-ef5433bf.js\\",
+          entryModuleUrl: \\"/build/entry-browser-d0892c0f.js\\",
           globalLoaderUrl: \\"/_remix/data\\",
           globalStylesUrl: \\"/build/global-ec887178.css\\",
-=======
-          version: \\"0189bd3e\\",
->>>>>>> 5c54128f
         },
         matches: [
           {
@@ -87,7 +71,7 @@
             route: {
               path: \\"gists\\",
               id: \\"routes/gists\\",
-              moduleUrl: \\"/build/routes/gists-d88f11cb.js\\",
+              moduleUrl: \\"/build/routes/gists-730d20ea.js\\",
               stylesUrl: \\"/build/routes/gists-6db1f83b.css\\",
               loaderUrl: \\"/_remix/data\\",
             },
@@ -99,7 +83,7 @@
               path: \\":username\\",
               id: \\"routes/gists/$username\\",
               parentId: \\"routes/gists\\",
-              moduleUrl: \\"/build/routes/gists/$username-0c4a609f.js\\",
+              moduleUrl: \\"/build/routes/gists/$username-7816266b.js\\",
               loaderUrl: \\"/_remix/data\\",
             },
           },
@@ -116,23 +100,14 @@
       };
     </script>
     <script type=\\"module\\">
-<<<<<<< HEAD
-      import * as route0 from \\"/build/routes/gists-d88f11cb.js\\";
-      import * as route1 from \\"/build/routes/gists/$username-0c4a609f.js\\";
-=======
-      import * as route0 from \\"/build/routes/gists-543702a1.js\\";
-      import * as route1 from \\"/build/routes/gists/$username-bc318c1c.js\\";
->>>>>>> 5c54128f
+      import * as route0 from \\"/build/routes/gists-730d20ea.js\\";
+      import * as route1 from \\"/build/routes/gists/$username-7816266b.js\\";
       window.__remixContext.routeModules = {
         \\"routes/gists\\": route0,
         \\"routes/gists/$username\\": route1,
       };
     </script>
-<<<<<<< HEAD
-    <script src=\\"/build/entry-browser-ef5433bf.js\\" type=\\"module\\"></script>
-=======
-    <script src=\\"/build/entry-browser-ec82c6b0.js\\" type=\\"module\\"></script>
->>>>>>> 5c54128f
+    <script src=\\"/build/entry-browser-d0892c0f.js\\" type=\\"module\\"></script>
   </body>
 </html>
 "
@@ -156,27 +131,17 @@
       window.__remixContext = {
         globalData: { enableScripts: true },
         manifest: {
-<<<<<<< HEAD
-          version: \\"13c09ef7\\",
+          version: \\"3cccc841\\",
           routes: {
             \\"routes/500\\": {
               path: \\"/gists/DANGER\\",
               id: \\"routes/500\\",
-              moduleUrl: \\"/build/routes/500-a7234038.js\\",
+              moduleUrl: \\"/build/routes/500-22b19274.js\\",
             },
           },
-          entryModuleUrl: \\"/build/entry-browser-ef5433bf.js\\",
+          entryModuleUrl: \\"/build/entry-browser-d0892c0f.js\\",
           globalLoaderUrl: \\"/_remix/data\\",
           globalStylesUrl: \\"/build/global-ec887178.css\\",
-=======
-          assets: {
-            \\"entry-browser\\": { file: \\"entry-browser-ec82c6b0.js\\" },
-            \\"global.css\\": { file: \\"global-ec887178.css\\" },
-            \\"routes/500\\": { file: \\"routes/500-a7234038.js\\" },
-          },
-          routes: { \\"routes/500\\": { id: \\"routes/500\\", path: \\"/gists/DANGER\\" } },
-          version: \\"0189bd3e\\",
->>>>>>> 5c54128f
         },
         matches: [
           {
@@ -185,7 +150,7 @@
             route: {
               path: \\"/gists/DANGER\\",
               id: \\"routes/500\\",
-              moduleUrl: \\"/build/routes/500-a7234038.js\\",
+              moduleUrl: \\"/build/routes/500-22b19274.js\\",
             },
           },
         ],
@@ -200,14 +165,10 @@
       };
     </script>
     <script type=\\"module\\">
-      import * as route0 from \\"/build/routes/500-a7234038.js\\";
+      import * as route0 from \\"/build/routes/500-22b19274.js\\";
       window.__remixContext.routeModules = { \\"routes/500\\": route0 };
     </script>
-<<<<<<< HEAD
-    <script src=\\"/build/entry-browser-ef5433bf.js\\" type=\\"module\\"></script>
-=======
-    <script src=\\"/build/entry-browser-ec82c6b0.js\\" type=\\"module\\"></script>
->>>>>>> 5c54128f
+    <script src=\\"/build/entry-browser-d0892c0f.js\\" type=\\"module\\"></script>
   </body>
 </html>
 "
