---
title: Jokes App
order: 2
---

# Jokes App Tutorial

You want to learn Remix? You're in the right place. Let's build [Remix Jokes](https://remix-jokes.lol)!

<docs-info><a target="_blank" rel="noopener noreferrer" href="https://www.youtube.com/watch?v=hsIWJpuxNj0">Work through this tutorial with Kent in this live stream</a></docs-info>

<a href="https://remix-jokes.lol"><img src="https://remix-jokes.lol/social.png" style="aspect-ratio: 300 / 157; width: 100%"/></a>

This tutorial is the comprehensive way to getting an overview of the primary APIs available in Remix. By the end, you'll have a full application you can show your mom, significant other, or dog and I'm sure they'll be just as excited about Remix as you are (though I make no guarantees).

We're going to be laser focused on Remix. This means that we're going to skip over a few things that are a distraction from the core ideas we want you to learn about Remix. For example, we'll show you how to get a CSS stylesheet on the page, but we're not going to make you write the styles by yourself. So we'll just give you stuff you can copy/paste for that kind of thing. However, if you'd prefer to write it all out yourself, you totally can (it'll just take you much longer). So we'll put it in little `<details>` elements you have to click to expand to not spoil anything if you'd prefer to code it out yourself.

<details>

<summary>Click me</summary>

There are several areas in the tutorial where we stick code behind one of these `<details>` elements. This is so you can choose how much copy/paste you want to do without us spoiling it for you. We don't recommend struggling with concepts unrelated to Remix though, like guessing what class names to use. Feel free to reference these sections to check your work once you get the main point of the tutorial. Or if you want to run through things quickly then you can just copy/paste stuff as you go as well. We won't judge you!

</details>

We'll be linking to various docs (Remix docs as well as web docs on [MDN](https://developer.mozilla.org/en-US/)) throughout the tutorial (if you don't already use MDN, you'll find yourself using it a _lot_ with Remix, and getting better at the web while you're at it). If you're ever stuck, make sure you check into any docs links you may have skipped. Part of the goal of this tutorial is to get you acclimated to the Remix and web API documentation, so if something's explained in the docs, then you'll be linked to those instead of rehashing it all out in here.

This tutorial will be using TypeScript. Feel free to follow along and skip/remove the TypeScript bits. We find that Remix is made even better when you're using TypeScript, especially since we'll also be using [prisma](https://www.prisma.io/) to access our data models from the sqlite database.

<docs-info>💿 Hello, I'm Rachel the Remix Disc. I'll show up whenever you have to actually _do_ something.</docs-info>

<docs-warning>Feel free to explore as you go, but if you deviate from the tutorial too much (like trying to deploy before getting to that step for example), you may find it doesn't work like you expected because you missed something important.</docs-warning>

<docs-error>We won't add JavaScript to the browser until toward the end of the tutorial. This is to show you how well your application will work when JavaScript takes a long time to load (or fails to load at all). So until we actually add JavaScript to the page, you won't be able to use things like `useState` until we get to that step.</docs-error>

## Outline

Here are the topics we'll be covering in this tutorial:

- Generating a new Remix project
- Conventional files
- Routes (including the nested variety ✨)
- Styling
- Database interactions (via `sqlite` and `prisma`)
- Mutations
- Validation
- Authentication
- Error handling: Both unexpected (the dev made a whoopsies) and expected (the end-user made a whoopsies) errors
- SEO with Meta Tags
- JavaScript...
- Resource Routes
- Deployment

You'll find links to the sections of the tutorial in the navbar (top of the page for mobile and to the right for desktop).

## Prerequisites

You can follow along with this tutorial on [CodeSandbox](https://codesandbox.com/) (a fantastic in-browser editor) or locally on your own computer. If you use the CodeSandbox approach then all you need is a good internet connection and a modern browser. If you run things locally then you're going to need some things installed:

- [Node.js](https://nodejs.org) 14 or greater
- [npm](https://www.npmjs.com) 7 or greater
- A code editor ([VSCode](https://code.visualstudio.com/) is a nice one)

If you'd like to follow along with the deploy step at the end, you'll also want an account on [Fly.io](https://fly.io).

We'll also be executing commands in your system command line/terminal interface. So you'll want to be familiar with that.

Some experience with React and TypeScript/JavaScript is assumed. If you'd like to review your knowledge, check out these resources:

- [JavaScript to know for React](https://kentcdodds.com/blog/javascript-to-know-for-react)
- [The Beginner's Guide to React](https://kcd.im/beginner-react)

And having a good understanding of [the HTTP API](https://developer.mozilla.org/en-US/docs/Web/HTTP) is also helpful, but not totally required.

With that, I think we're ready to get started!

## Generating a new Remix project

<docs-info>

If you're planning on using CodeSandbox, you can use [the Basic example](https://codesandbox.io/s/github/remix-run/remix/tree/main/examples/basic) to get started.

</docs-info>

💿 Open your terminal and run this command:

```sh
npx create-remix@latest
```

<docs-info>

This may ask you whether you want to install `create-remix` to run the command. Enter `y`. It will only be installed temporarily to run the setup script.

</docs-info>

When the fun Remix animation is finished, it'll ask you a few questions. We'll call our app "remix-jokes", choose the "Remix App Server" deploy target, use TypeScript, and have it run the installation for us:

```
R E M I X

💿 Welcome to Remix! Let's get you set up with a new project.

? Where would you like to create your app? remix-jokes
? Where do you want to deploy? Choose Remix if you're unsure, it's easy to change deployment targets. Remix
 App Server
? TypeScript or JavaScript? TypeScript
? Do you want me to run `npm install`? Yes
```

Remix can be deployed in a large and growing list of JavaScript environments. The "Remix App Server" is a full-featured [Node.js](https://nodejs.org) server based on [Express](https://expressjs.com/). It's the simplest option and it satisfies most people's needs, so that's what we're going with for this tutorial. Feel free to experiment in the future!

Once the `npm install` has completed, we'll change into the `remix-jokes` directory:

💿 Run this command

```sh
cd remix-jokes
```

Now you're in the `remix-jokes` directory. All other commands you run from here on out will be in that directory.

💿 Great, now open that up in your favorite editor and let's explore the project structure a bit.

## Explore the project structure

Here's the tree structure. Hopefully what you've got looks a bit like this:

```
remix-jokes
├── README.md
├── app
│   ├── entry.client.tsx
│   ├── entry.server.tsx
│   ├── root.tsx
│   └── routes
│       └── index.tsx
├── package-lock.json
├── package.json
├── public
│   └── favicon.ico
├── remix.config.js
├── remix.env.d.ts
└── tsconfig.json
```

Let's talk briefly about a few of these files:

- `app/` - This is where all your Remix app code goes
- `app/entry.client.tsx` - This is the first bit of your JavaScript that will run when the app loads in the browser. We use this file to [hydrate](https://reactjs.org/docs/react-dom.html#hydrate) our React components.
- `app/entry.server.tsx` - This is the first bit of your JavaScript that will run when a request hits your server. Remix handles loading all the necessary data and you're responsible for sending back the response. We'll use this file to render our React app to a string/stream and send that as our response to the client.
- `app/root.tsx` - This is where we put the root component for our application. You render the `<html>` element here.
- `app/routes/` - This is where all your "route modules" will go. Remix uses the files in this directory to create the URL routes for your app based on the name of the files.
- `public/` - This is where your static assets go (images/fonts/etc)
- `remix.config.js` - Remix has a handful of configuration options you can set in this file.

💿 Let's go ahead and run the build:

```sh
npm run build
```

That should output something like this:

```
Building Remix app in production mode...
Built in 132ms
```

Now you should also have a `.cache/` directory (something used internally by Remix), a `build/` directory, and a `public/build` directory. The `build/` directory is our server-side code. The `public/build/` holds all our client-side code. These three directories are listed in your `.gitignore` file so you don't commit the generated files to source control.

💿 Let's run the built app now:

```sh
npm start
```

This will start the server and output this:

```
Remix App Server started at http://localhost:3000
```

Open up that URL and you should be presented with a minimal page pointing to some docs.

💿 Now stop the server and delete all this stuff:

- `app/routes`
- `app/styles`

We're going to trim this down the bare bones and introduce things incrementally.

💿 Replace the contents of `app/root.tsx` with this:

```tsx filename=app/root.tsx
import { LiveReload } from "remix";

export default function App() {
  return (
    <html lang="en">
      <head>
        <meta charSet="utf-8" />
        <title>Remix: So great, it's funny!</title>
      </head>
      <body>
        Hello world
        <LiveReload />
      </body>
    </html>
  );
}
```

<docs-info>

The `<LiveReload />` component is useful during development to auto-refresh our browser whenever we make a change. Because our build server is so fast, the reload will often happen before you even notice ⚡

</docs-info>

Your `app/` directory should now look like this:

```
app
├── entry.client.tsx
├── entry.server.tsx
└── root.tsx
```

💿 With that set up, go ahead and start the dev server up with this command:

```sh
npm run dev
```

Open [http://localhost:3000](http://localhost:3000) and the app should greet the world:

![Bare bones hello world app](/jokes-tutorial/img/bare-bones.png)

Great, now we're ready to start adding stuff back.

## Routes

The first thing we want to do is get our routing structure set up. Here are all the routes our app is going to have:

```
/
/jokes
/jokes/:jokeId
/jokes/new
/login
```

You can programmatically create routes via the [`remix.config.js`](../api/conventions#remixconfigjs), but the more common way to create the routes is through the file system. This is called "file-based routing."

Each file we put in the `app/routes` directory is called a ["Route Module"](../api/conventions#route-module-api) and by following [the route filename convention](../api/conventions#route-filenames), we can create the routing URL structure we're looking for. Remix uses [React Router](https://reactrouter.com/) under the hood to handle this routing.

💿 Let's start with the index route (`/`). To do that, create a file at `app/routes/index.tsx` and `export default` a component from that route module. For now, you can have it just say "Hello Index Route" or something.

<details>

<summary>app/routes/index.tsx</summary>

```tsx filename=app/routes/index.tsx
export default function IndexRoute() {
  return <div>Hello Index Route</div>;
}
```

</details>

React Router supports "nested routing" which means we have parent-child relationships in our routes. The `app/routes/index.tsx` is a child of the `app/root.tsx` route. In nested routing, parents are responsible for laying out their children.

💿 Update the `app/root.tsx` to position children. You'll do this with the `<Outlet />` component from `remix`:

<details>

<summary>app/root.tsx</summary>

```tsx filename=app/root.tsx lines=[1,11]
import { LiveReload, Outlet } from "remix";

export default function App() {
  return (
    <html lang="en">
      <head>
        <meta charSet="utf-8" />
        <title>Remix: So great, it's funny!</title>
      </head>
      <body>
        <Outlet />
        <LiveReload />
      </body>
    </html>
  );
}
```

</details>

<docs-info>Remember to have the dev server running with `npm run dev`</docs-info>

That will watch your filesystem for changes, rebuild the site, and thanks to the `<LiveReload />` component your browser will refresh.

💿 Go ahead and open up the site again and you should be presented with the greeting from the index route.

![A greeting from the index route](/jokes-tutorial/img/index-route-greeting.png)

Great! Next let's handle the `/jokes` route.

💿 Create a new route at `app/routes/jokes.tsx` (keep in mind that this will be a parent route, so you'll want to use `<Outlet />` again).

<details>

<summary>app/routes/jokes.tsx</summary>

```tsx filename=app/routes/jokes.tsx
import { Outlet } from "remix";

export default function JokesRoute() {
  return (
    <div>
      <h1>J🤪KES</h1>
      <main>
        <Outlet />
      </main>
    </div>
  );
}
```

</details>

You should be presented with that component when you go to [`/jokes`](http://localhost:3000/jokes). Now, in that `<Outlet />` we want to render out some random jokes in the "index route".

💿 Create a route at `app/routes/jokes/index.tsx`

<details>

<summary>app/routes/jokes/index.tsx</summary>

```tsx filename=app/routes/jokes/index.tsx
export default function JokesIndexRoute() {
  return (
    <div>
      <p>Here's a random joke:</p>
      <p>
        I was wondering why the frisbee was getting bigger,
        then it hit me.
      </p>
    </div>
  );
}
```

</details>

Now if you refresh [`/jokes`](http://localhost:3000/jokes), you'll get the content in the `app/routes/jokes.tsx` as well as the `app/routes/jokes/index.tsx`. Here's what mine looks like:

![A random joke on the jokes page: "I was wondering why the frisbee was getting bigger, then it hit me"](/jokes-tutorial/img/random-joke.png)

And notice that each of those route modules is only concerned with their part of the URL. Neat right!? Nested routing is pretty nice, and we're only just getting started. Let's keep going.

💿 Next, let's handle the `/jokes/new` route. I'll bet you can figure out how to do that 😄. Remember we're going to allow people to create jokes on this page, so you'll want to render a `form` with `name` and `content` fields.

<details>

<summary>app/routes/jokes/new.tsx</summary>

```tsx filename=app/routes/jokes/new.tsx
export default function NewJokeRoute() {
  return (
    <div>
      <p>Add your own hilarious joke</p>
      <form method="post">
        <div>
          <label>
            Name: <input type="text" name="name" />
          </label>
        </div>
        <div>
          <label>
            Content: <textarea name="content" />
          </label>
        </div>
        <div>
          <button type="submit" className="button">
            Add
          </button>
        </div>
      </form>
    </div>
  );
}
```

</details>

Great, so now going to [`/jokes/new`](http://localhost:3000/jokes/new) should display your form:

![A new joke form](/jokes-tutorial/img/new-joke.png)

### Parameterized Routes

Soon we'll add a database that stores our jokes by an ID, so let's add one more route that's a little more unique, a parameterized route:

`/jokes/:jokeId`

Here the parameter `$jokeId` can be anything, and we can lookup that part of the URL up in the database to display the right joke. To make a parameterized route, we use the `$` character in the filename. ([Read more about the convention here](../api/conventions#route-filenames)).

💿 Create a new route at `app/routes/jokes/$jokeId.tsx`. Don't worry too much about what it displays for now (we don't have a database set up yet!):

<details>

<summary>app/routes/jokes/$jokeId.tsx</summary>

```tsx filename=app/routes/jokes/$jokeId.tsx
export default function JokeRoute() {
  return (
    <div>
      <p>Here's your hilarious joke:</p>
      <p>
        Why don't you find hippopotamuses hiding in trees?
        They're really good at it.
      </p>
    </div>
  );
}
```

</details>

Great, so now going to [`/jokes/anything-you-want`](http://localhost:3000/jokes/hippos) should display what you just created (in addition to the parent routes):

![A new joke form](/jokes-tutorial/img/param-route.png)

Great! We've got our primary routes all set up!

## Styling

From the beginning of styling on the web, to get CSS on the page, we've used `<link rel="stylesheet" href="/path-to-file.css" />`. This is how you style your Remix applications as well, but Remix makes it much easier than just throwing `link` tags all over the place. Remix brings the power of its Nested Routing support to CSS and allows you to associate `link`s to routes. When the route is active, the `link` is on the page and the CSS applies. When the route is not active (the user navigates away), the `link` tag is removed and the CSS no longer applies.

You do this by exporting a [`links`](../api/conventions#links) function in your route module. Let's get the homepage styled. You can put your CSS files anywhere you like within the `app` directory. We'll put ours in `app/styles/`.

We'll start off by just styling the home page (the index route `/`).

💿 Create `app/styles/index.css` and stick this CSS in it:

```css
body {
  color: hsl(0, 0%, 100%);
  background-image: radial-gradient(
    circle,
    rgba(152, 11, 238, 1) 0%,
    rgba(118, 15, 181, 1) 35%,
    rgba(58, 13, 85, 1) 100%
  );
}
```

💿 Now update `app/routes/index.tsx` to import that css file. Then add a `links` export (as described in [the documentation](../api/conventions#links)) to add that link to the page.

<details>

<summary>app/routes/index.tsx</summary>

```tsx filename=app/routes/index.tsx lines=[1, 3, 5-7]
import type { LinksFunction } from "remix";

import stylesUrl from "~/styles/index.css";

export const links: LinksFunction = () => {
  return [{ rel: "stylesheet", href: stylesUrl }];
};

export default function IndexRoute() {
  return <div>Hello Index Route</div>;
}
```

</details>

Now if you go to [`/`](http://localhost:3000) you may be a bit disappointed. Our beautiful styles aren't applied! Well, you may recall that in the `app/root.tsx` we're the ones rendering _everything_ about our app. From the `<html>` to the `</html>`. That means if something doesn't show up in there, it's not going to show up at all!

So we need some way to get the `link` exports from all active routes and add `<link />` tags for all of them. Luckily, Remix makes this easy for us by providing a convenience [`<Links />`](../api/remix#link) component.

💿 Go ahead and add the Remix `<Links />` component to `app/root.tsx` within the `<head>`.

<details>

<summary>app/root.tsx</summary>

```tsx filename=app/root.tsx lines=[1,9]
import { Links, LiveReload, Outlet } from "remix";

export default function App() {
  return (
    <html lang="en">
      <head>
        <meta charSet="utf-8" />
        <title>Remix: So great, it's funny!</title>
        <Links />
      </head>
      <body>
        <Outlet />
        <LiveReload />
      </body>
    </html>
  );
}
```

</details>

Great, now check [`/`](http://localhost:3000/) again and it should be nice and styled for you:

![The homepage with a purple gradient background and white text with the words "Hello Index Route"](/jokes-tutorial/img/homepage-styles.png)

Hooray! But I want to call out something important and exciting. You know how the CSS we wrote styles the `body` element? What would you expect to happen on the [`/jokes`](http://localhost:3000/jokes) route? Go ahead and check it out.

![The jokes page with no background gradient](/jokes-tutorial/img/jokes-no-styles.png)

🤯 What is this? Why aren't the CSS rules applied? Did the `body` get removed or something?! Nope. If you open the Elements tab of the dev tools you'll notice that the link tag isn't there at all!

<docs-info>

This means that you don't have to worry about unexpected CSS clashes when you're writing your CSS. You can write whatever you like and so long as you check each route your file is linked on you'll know that you haven't impacted other pages! 🔥

This also means your CSS files can be cached long-term and your CSS is naturally code-split. Performance FTW ⚡

</docs-info>

That's pretty much all there is to it for styling with the tutorial. The rest is just writing the CSS which you're welcome to do if you want, or simply copy the styles from below.

<details>

<summary>💿 Copy this to `app/styles/global.css`</summary>

```css filename=app/styles/global.css
@font-face {
  font-family: "baloo";
  src: url("/fonts/baloo/baloo.woff") format("woff");
  font-weight: normal;
  font-style: normal;
}

:root {
  --hs-links: 48 100%;
  --color-foreground: hsl(0, 0%, 100%);
  --color-background: hsl(278, 73%, 19%);
  --color-links: hsl(var(--hs-links) 50%);
  --color-links-hover: hsl(var(--hs-links) 45%);
  --color-border: hsl(277, 85%, 38%);
  --color-invalid: hsl(356, 100%, 71%);
  --gradient-background: radial-gradient(
    circle,
    rgba(152, 11, 238, 1) 0%,
    rgba(118, 15, 181, 1) 35%,
    rgba(58, 13, 85, 1) 100%
  );
  --font-body: -apple-system, "Segoe UI", Helvetica Neue, Helvetica,
    Roboto, Arial, sans-serif, system-ui, "Apple Color Emoji",
    "Segoe UI Emoji";
  --font-display: baloo, var(--font-body);
}

html {
  box-sizing: border-box;
}

*,
*::before,
*::after {
  box-sizing: inherit;
}

:-moz-focusring {
  outline: auto;
}

:focus {
  outline: var(--color-links) solid 2px;
  outline-offset: 2px;
}

html,
body {
  padding: 0;
  margin: 0;
  color: var(--color-foreground);
  background-color: var(--color-background);
}

[data-light] {
  --color-invalid: hsl(356, 70%, 39%);
  color: var(--color-background);
  background-color: var(--color-foreground);
}

body {
  font-family: var(--font-body);
  line-height: 1.5;
  background-repeat: no-repeat;
  min-height: 100vh;
  min-height: calc(100vh - env(safe-area-inset-bottom));
}

a {
  color: var(--color-links);
  text-decoration: none;
}

a:hover {
  color: var(--color-links-hover);
  text-decoration: underline;
}

hr {
  display: block;
  height: 1px;
  border: 0;
  background-color: var(--color-border);
  margin-top: 2rem;
  margin-bottom: 2rem;
}

h1,
h2,
h3,
h4,
h5,
h6 {
  font-family: var(--font-display);
  margin: 0;
}

h1 {
  font-size: 2.25rem;
  line-height: 2.5rem;
}

h2 {
  font-size: 1.5rem;
  line-height: 2rem;
}

h3 {
  font-size: 1.25rem;
  line-height: 1.75rem;
}

h4 {
  font-size: 1.125rem;
  line-height: 1.75rem;
}

h5,
h6 {
  font-size: 0.875rem;
  line-height: 1.25rem;
}

.sr-only {
  position: absolute;
  width: 1px;
  height: 1px;
  padding: 0;
  margin: -1px;
  overflow: hidden;
  clip: rect(0, 0, 0, 0);
  white-space: nowrap;
  border-width: 0;
}

.container {
  --gutter: 16px;
  width: 1024px;
  max-width: calc(100% - var(--gutter) * 2);
  margin-right: auto;
  margin-left: auto;
}

/* buttons */

.button {
  --shadow-color: hsl(var(--hs-links) 30%);
  --shadow-size: 3px;
  -webkit-appearance: none;
  -moz-appearance: none;
  cursor: pointer;
  appearance: none;
  display: inline-flex;
  align-items: center;
  justify-content: center;
  background-color: var(--color-links);
  color: var(--color-background);
  font-family: var(--font-display);
  font-weight: bold;
  line-height: 1;
  font-size: 1.125rem;
  margin: 0;
  padding: 0.625em 1em;
  border: 0;
  border-radius: 4px;
  box-shadow: 0 var(--shadow-size) 0 0 var(--shadow-color);
  outline-offset: 2px;
  transform: translateY(0);
  transition: background-color 50ms ease-out, box-shadow
      50ms ease-out,
    transform 100ms cubic-bezier(0.3, 0.6, 0.8, 1.25);
}

.button:hover {
  --raise: 1px;
  color: var(--color-background);
  text-decoration: none;
  box-shadow: 0 calc(var(--shadow-size) + var(--raise)) 0 0 var(
      --shadow-color
    );
  transform: translateY(calc(var(--raise) * -1));
}

.button:active {
  --press: 1px;
  box-shadow: 0 calc(var(--shadow-size) - var(--press)) 0 0 var(
      --shadow-color
    );
  transform: translateY(var(--press));
  background-color: var(--color-links-hover);
}

.button[disabled],
.button[aria-disabled="true"] {
  transform: translateY(0);
  pointer-events: none;
  opacity: 0.7;
}

.button:focus:not(:focus-visible) {
  outline: none;
}

/* forms */

form {
  display: flex;
  flex-direction: column;
  gap: 1rem;
  width: 100%;
}

fieldset {
  margin: 0;
  padding: 0;
  border: 0;
}

legend {
  display: block;
  max-width: 100%;
  margin-bottom: 0.5rem;
  color: inherit;
  white-space: normal;
}

[type="text"],
[type="password"],
[type="date"],
[type="datetime"],
[type="datetime-local"],
[type="month"],
[type="week"],
[type="email"],
[type="number"],
[type="search"],
[type="tel"],
[type="time"],
[type="url"],
[type="color"],
textarea {
  -webkit-appearance: none;
  -moz-appearance: none;
  appearance: none;
  display: block;
  display: flex;
  align-items: center;
  width: 100%;
  height: 2.5rem;
  margin: 0;
  padding: 0.5rem 0.75rem;
  border: 1px solid var(--color-border);
  border-radius: 4px;
  background-color: hsl(0 0% 100% / 10%);
  background-blend-mode: luminosity;
  box-shadow: none;
  font-family: var(--font-body);
  font-size: 1rem;
  font-weight: normal;
  line-height: 1.5;
  color: var(--color-foreground);
  transition: box-shadow 200ms, border-color 50ms ease-out,
    background-color 50ms ease-out, color 50ms ease-out;
}

[data-light] [type="text"],
[data-light] [type="password"],
[data-light] [type="date"],
[data-light] [type="datetime"],
[data-light] [type="datetime-local"],
[data-light] [type="month"],
[data-light] [type="week"],
[data-light] [type="email"],
[data-light] [type="number"],
[data-light] [type="search"],
[data-light] [type="tel"],
[data-light] [type="time"],
[data-light] [type="url"],
[data-light] [type="color"],
[data-light] textarea {
  color: var(--color-background);
  background-color: hsl(0 0% 0% / 10%);
}

[type="text"][aria-invalid="true"],
[type="password"][aria-invalid="true"],
[type="date"][aria-invalid="true"],
[type="datetime"][aria-invalid="true"],
[type="datetime-local"][aria-invalid="true"],
[type="month"][aria-invalid="true"],
[type="week"][aria-invalid="true"],
[type="email"][aria-invalid="true"],
[type="number"][aria-invalid="true"],
[type="search"][aria-invalid="true"],
[type="tel"][aria-invalid="true"],
[type="time"][aria-invalid="true"],
[type="url"][aria-invalid="true"],
[type="color"][aria-invalid="true"],
textarea[aria-invalid="true"] {
  border-color: var(--color-invalid);
}

textarea {
  display: block;
  min-height: 50px;
  max-width: 100%;
}

textarea[rows] {
  height: auto;
}

input:disabled,
input[readonly],
textarea:disabled,
textarea[readonly] {
  opacity: 0.7;
  cursor: not-allowed;
}

[type="file"],
[type="checkbox"],
[type="radio"] {
  margin: 0;
}

[type="file"] {
  width: 100%;
}

label {
  margin: 0;
}

[type="checkbox"] + label,
[type="radio"] + label {
  margin-left: 0.5rem;
}

label > [type="checkbox"],
label > [type="radio"] {
  margin-right: 0.5rem;
}

::placeholder {
  color: hsl(0 0% 100% / 65%);
}

.form-validation-error {
  margin: 0;
  margin-top: 0.25em;
  color: var(--color-invalid);
  font-size: 0.8rem;
}

.error-container {
  background-color: hsla(356, 77%, 59%, 0.747);
  border-radius: 0.25rem;
  padding: 0.5rem 1rem;
}
```

</details>

<details>

<summary>💿 Copy this to `app/styles/global-large.css`</summary>

```css filename=app/styles/global-large.css
h1 {
  font-size: 3.75rem;
  line-height: 1;
}

h2 {
  font-size: 1.875rem;
  line-height: 2.25rem;
}

h3 {
  font-size: 1.5rem;
  line-height: 2rem;
}

h4 {
  font-size: 1.25rem;
  line-height: 1.75rem;
}

h5 {
  font-size: 1.125rem;
  line-height: 1.75rem;
}
```

</details>

<details>

<summary>💿 Copy this to `app/styles/global-medium.css`</summary>

```css filename=app/styles/global-medium.css
h1 {
  font-size: 3rem;
  line-height: 1;
}

h2 {
  font-size: 2.25rem;
  line-height: 2.5rem;
}

h3 {
  font-size: 1.25rem;
  line-height: 1.75rem;
}

h4 {
  font-size: 1.125rem;
  line-height: 1.75rem;
}

h5,
h6 {
  font-size: 1rem;
  line-height: 1.5rem;
}

.container {
  --gutter: 40px;
}
```

</details>

<details>

<summary>💿 Copy this to `app/styles/index.css`</summary>

```css filename=app/styles/index.css
/*
 * when the user visits this page, this style will apply, when they leave, it
 * will get unloaded, so don't worry so much about conflicting styles between
 * pages!
 */

body {
  background-image: var(--gradient-background);
}

.container {
  min-height: inherit;
}

.container,
.content {
  display: flex;
  flex-direction: column;
  justify-content: center;
  align-items: center;
}

.content {
  padding-top: 3rem;
  padding-bottom: 3rem;
}

h1 {
  margin: 0;
  text-shadow: 0 3px 0 rgba(0, 0, 0, 0.75);
  text-align: center;
  line-height: 0.5;
}

h1 span {
  display: block;
  font-size: 4.5rem;
  line-height: 1;
  text-transform: uppercase;
  text-shadow: 0 0.2em 0.5em rgba(0, 0, 0, 0.5), 0 5px 0
      rgba(0, 0, 0, 0.75);
}

nav ul {
  list-style: none;
  margin: 0;
  padding: 0;
  display: flex;
  gap: 1rem;
  font-family: var(--font-display);
  font-size: 1.125rem;
  line-height: 1;
}

nav ul a:hover {
  text-decoration-style: wavy;
  text-decoration-thickness: 1px;
}

@media print, (min-width: 640px) {
  h1 span {
    font-size: 6rem;
  }

  nav ul {
    font-size: 1.25rem;
    gap: 1.5rem;
  }
}

@media screen and (min-width: 1024px) {
  h1 span {
    font-size: 8rem;
  }
}
```

</details>

<details>

<summary>💿 Copy this to `app/styles/jokes.css`</summary>

```css filename=app/styles/jokes.css
.jokes-layout {
  display: flex;
  flex-direction: column;
  min-height: inherit;
}

.jokes-header {
  padding-top: 1rem;
  padding-bottom: 1rem;
  border-bottom: 1px solid var(--color-border);
}

.jokes-header .container {
  display: flex;
  justify-content: space-between;
  align-items: center;
}

.jokes-header .home-link {
  font-family: var(--font-display);
  font-size: 3rem;
}

.jokes-header .home-link a {
  color: var(--color-foreground);
}

.jokes-header .home-link a:hover {
  text-decoration: none;
}

.jokes-header .logo-medium {
  display: none;
}

.jokes-header a:hover {
  text-decoration-style: wavy;
  text-decoration-thickness: 1px;
}

.jokes-header .user-info {
  display: flex;
  gap: 1rem;
  align-items: center;
  white-space: nowrap;
}

.jokes-main {
  padding-top: 2rem;
  padding-bottom: 2rem;
  flex: 1 1 100%;
}

.jokes-main .container {
  display: flex;
  gap: 1rem;
}

.jokes-list {
  max-width: 12rem;
}

.jokes-outlet {
  flex: 1;
}

.jokes-footer {
  padding-top: 2rem;
  padding-bottom: 1rem;
  border-top: 1px solid var(--color-border);
}

@media print, (min-width: 640px) {
  .jokes-header .logo {
    display: none;
  }

  .jokes-header .logo-medium {
    display: block;
  }

  .jokes-main {
    padding-top: 3rem;
    padding-bottom: 3rem;
  }
}

@media (max-width: 639px) {
  .jokes-main .container {
    flex-direction: column;
  }
}
```

</details>

💿 Also, download <a href="/jokes-tutorial/baloo/baloo.woff" data-noprefetch target="_blank">the font</a> and <a href="/jokes-tutorial/baloo/License.txt" data-noprefetch target="_blank">its license</a> and put them in `public/fonts/baloo`.

💿 While you're downloading assets, you may as well download <a href="/jokes-tutorial/social.png" data-noprefetch target="_blank">the social image</a> and put that at `public/social.png`. You'll need that later.

💿 Add the `links` export to `app/root.tsx` and `app/routes/jokes.tsx` to bring in some CSS to make the page look nice (note: each will have its own CSS file(s)). You can look at the CSS and add some structure to your JSX elements to make things look appealing. I'm going to add some links too.

<docs-info>The `app/root.tsx` will be the one that links to the `global` CSS files. Why do you think the name "global" makes sense for the root route's styles?</docs-info>

The `global-large.css` and `global-medium.css` files are for media query-based CSS.

<docs-info>Did you know that `<link />` tags can use media queries? [Check out the MDN page for `<link />`](https://developer.mozilla.org/en-US/docs/Web/HTML/Element/link).</docs-info>

<details>

<summary>app/root.tsx</summary>

```tsx filename=app/root.tsx lines=[1,4-6,8-25]
import type { LinksFunction } from "remix";
import { Links, LiveReload, Outlet } from "remix";

import globalStylesUrl from "./styles/global.css";
import globalMediumStylesUrl from "./styles/global-medium.css";
import globalLargeStylesUrl from "./styles/global-large.css";

export const links: LinksFunction = () => {
  return [
    {
      rel: "stylesheet",
      href: globalStylesUrl,
    },
    {
      rel: "stylesheet",
      href: globalMediumStylesUrl,
      media: "print, (min-width: 640px)",
    },
    {
      rel: "stylesheet",
      href: globalLargeStylesUrl,
      media: "screen and (min-width: 1024px)",
    },
  ];
};

export default function App() {
  return (
    <html lang="en">
      <head>
        <meta charSet="utf-8" />
        <title>Remix: So great, it's funny!</title>
        <Links />
      </head>
      <body>
        <Outlet />
        <LiveReload />
      </body>
    </html>
  );
}
```

</details>

<details>

<summary>app/routes/jokes.tsx</summary>

```tsx filename=app/routes/jokes.tsx lines=[1,4,6-8]
import type { LinksFunction } from "remix";
import { Outlet, Link } from "remix";

import stylesUrl from "~/styles/jokes.css";

export const links: LinksFunction = () => {
  return [{ rel: "stylesheet", href: stylesUrl }];
};

export default function JokesRoute() {
  return (
    <div className="jokes-layout">
      <header className="jokes-header">
        <div className="container">
          <h1 className="home-link">
            <Link
              to="/"
              title="Remix Jokes"
              aria-label="Remix Jokes"
            >
              <span className="logo">🤪</span>
              <span className="logo-medium">J🤪KES</span>
            </Link>
          </h1>
        </div>
      </header>
      <main className="jokes-main">
        <div className="container">
          <div className="jokes-list">
            <Link to=".">Get a random joke</Link>
            <p>Here are a few more jokes to check out:</p>
            <ul>
              <li>
                <Link to="some-joke-id">Hippo</Link>
              </li>
            </ul>
            <Link to="new" className="button">
              Add your own
            </Link>
          </div>
          <div className="jokes-outlet">
            <Outlet />
          </div>
        </div>
      </main>
    </div>
  );
}
```

</details>

💿 Let's also add a link to the jokes from the homepage and follow some of the class names in the CSS to make the homepage look nice.

<details>

<summary>app/routes/index.tsx</summary>

```tsx filename=app/routes/index.tsx lines=[1,4,6-13]
import type { LinksFunction } from "remix";
import { Link } from "remix";

import stylesUrl from "~/styles/index.css";

export const links: LinksFunction = () => {
  return [
    {
      rel: "stylesheet",
      href: stylesUrl,
    },
  ];
};

export default function Index() {
  return (
    <div className="container">
      <div className="content">
        <h1>
          Remix <span>Jokes!</span>
        </h1>
        <nav>
          <ul>
            <li>
              <Link to="jokes">Read Jokes</Link>
            </li>
          </ul>
        </nav>
      </div>
    </div>
  );
}
```

</details>

As we work through the rest of the tutorial, you may want to check the class names in those CSS files so you can take full advantage of that CSS.

One quick note about CSS. A lot of you folks may be used to using runtime libraries for CSS (like [Styled-Components](https://www.styled-components.com/)). While you can use those with Remix, we'd like to encourage you to look into more traditional approaches to CSS. Many of the problems that led to the creation of these styling solutions aren't really problems in Remix, so you can often go with a simpler styling approach.

That said, many Remix users are very happy with [Tailwind](https://tailwindcss.com/) and we recommend this approach. Basically, if it can give you a URL (or a CSS file which you can import to get a URL), then it's a generally a good approach because Remix can then leverage the browser platform for caching and loading/unloading.

## Database

Most real-world applications require some form of data persistence. In our case, we want to save our jokes to a database so people can laugh at our hilarity and even submit their own (coming soon in the authentication section!).

You can use any persistence solution you like with Remix; [Firebase](https://firebase.google.com/), [Supabase](https://supabase.com/), [Airtable](https://www.airtable.com/), [Hasura](https://hasura.io/), [Google Spreadsheets](https://www.google.com/sheets/about/), [Cloudflare Workers KV](https://www.cloudflare.com/products/workers-kv/), [Fauna](https://fauna.com/features), a custom [PostgreSQL](https://www.postgresql.org/), or even your backend team's REST/GraphQL APIs. Seriously. Whatever you want.

### Set up Prisma

<docs-info>The prisma team has built [a VSCode extension](https://marketplace.visualstudio.com/items?itemName=Prisma.prisma) you might find quite helpful when working on the prisma schema.</docs-info>

In this tutorial we're going to use our own [SQLite](https://sqlite.org/index.html) database. Essentially, it's a database that lives in a file on your computer, is surprisingly capable, and best of all it's supported by [Prisma](https://www.prisma.io), our favorite database ORM! It's a great place to start if you're not sure what database to use.

There are two packages that we need to get started:

- `prisma` for interacting with our database and schema during development.
- `@prisma/client` for making queries to our database during runtime.

💿 Install the prisma packages:

```sh
npm install --save-dev prisma
npm install @prisma/client
```

💿 Now we can initialize prisma with sqlite:

```sh
npx prisma init --datasource-provider sqlite
```

That gives us this output:

```
✔ Your Prisma schema was created at prisma/schema.prisma
  You can now open it in your favorite editor.

warn You already have a .gitignore. Don't forget to exclude .env to not commit any secret.

Next steps:
1. Set the DATABASE_URL in the .env file to point to your existing database. If your database has no tables yet, read https://pris.ly/d/getting-started
2. Run prisma db pull to turn your database schema into a Prisma schema.
3. Run prisma generate to generate the Prisma Client. You can then start querying your database.

More information in our documentation:
https://pris.ly/d/getting-started
```

Now that we've got prisma initialized, we can start modeling our app data. Because this isn't a prisma tutorial, I'll just hand you that and you can read more about the prisma scheme from [their docs](https://www.prisma.io/docs/reference/api-reference/prisma-schema-reference):

```prisma filename=prisma/schema.prisma lines=[13-19]
// This is your Prisma schema file,
// learn more about it in the docs: https://pris.ly/d/prisma-schema

generator client {
  provider = "prisma-client-js"
}

datasource db {
  provider = "sqlite"
  url      = env("DATABASE_URL")
}

model Joke {
  id         String   @id @default(uuid())
  createdAt  DateTime @default(now())
  updatedAt  DateTime @updatedAt
  name       String
  content    String
}
```

💿 With that in place, run this:

```sh
npx prisma db push
```

This command will give you this output:

```
Environment variables loaded from .env
Prisma schema loaded from prisma/schema.prisma
Datasource "db": SQLite database "dev.db" at "file:./dev.db"

🚀  Your database is now in sync with your schema. Done in 194ms

✔ Generated Prisma Client (3.5.0) to ./node_modules/
@prisma/client in 26ms
```

This command did a few things. For one, it created our database file in `prisma/dev.db`. Then it pushed all the necessary changes to our database to match the schema we provided. Finally it generated Prisma's TypeScript types so we'll get stellar autocomplete and type checking as we use it's API for interacting with our database.

💿 Let's add that `prisma/dev.db` to our `.gitignore` so we don't accidentally commit it to our repository. We'll also want to add the `.env` file to the `.gitignore` as mentioned in the prisma output so we don't commit our secrets!

```sh filename=.gitignore lines=[7-8]
node_modules

/.cache
/build
/public/build

/prisma/dev.db
.env
```

<docs-warning>If your database gets messed up, you can always delete the `prisma/dev.db` file and run `npx prisma db push` again.</docs-warning>

Next, we're going to write a little file that will "seed" our database with test data. Again, this isn't really remix-specific stuff, so I'll just give this to you (don't worry, we'll get back to remix soon):

💿 Copy this into a new file called `prisma/seed.ts`

```ts filename=prisma/seed.ts
import { PrismaClient } from "@prisma/client";
const db = new PrismaClient();

async function seed() {
  await Promise.all(
    getJokes().map((joke) => {
      return db.joke.create({ data: joke });
    })
  );
}

seed();

function getJokes() {
  // shout-out to https://icanhazdadjoke.com/

  return [
    {
      name: "Road worker",
      content: `I never wanted to believe that my Dad was stealing from his job as a road worker. But when I got home, all the signs were there.`,
    },
    {
      name: "Frisbee",
      content: `I was wondering why the frisbee was getting bigger, then it hit me.`,
    },
    {
      name: "Trees",
      content: `Why do trees seem suspicious on sunny days? Dunno, they're just a bit shady.`,
    },
    {
      name: "Skeletons",
      content: `Why don't skeletons ride roller coasters? They don't have the stomach for it.`,
    },
    {
      name: "Hippos",
      content: `Why don't you find hippopotamuses hiding in trees? They're really good at it.`,
    },
    {
      name: "Dinner",
      content: `What did one plate say to the other plate? Dinner is on me!`,
    },
    {
      name: "Elevator",
      content: `My first time using an elevator was an uplifting experience. The second time let me down.`,
    },
  ];
}
```

Feel free to add your own jokes if you like.

Now we just need to run this file. We wrote it in TypeScript to get type safety (this is much more useful as our app and data models grow in complexity). So we'll need a way to run it.

💿 Install `esbuild-register` as a dev dependency:

```sh
npm install --save-dev esbuild-register
```

💿 And now we can run our `seed.ts` file with that:

```sh
node --require esbuild-register prisma/seed.ts
```

Now our database has those jokes in it. No joke!

But I don't want to have to remember to run that script any time I reset the database. Luckily, we don't have to!

💿 Add this to your `package.json`:

```json nocopy
// ...
  "prisma": {
    "seed": "node --require esbuild-register prisma/seed.ts"
  },
  "scripts": {
// ...
```

Now, whenever we reset the database, prisma will call our seeding file as well.

### Connect to the database

Ok, one last thing we need to do is connect to the database in our app. We do this at the top of our `prisma/seed.ts` file:

```ts nocopy
import { PrismaClient } from "@prisma/client";
const db = new PrismaClient();
```

This works just fine, but the problem is, during development, we don't want to close down and completely restart our server every time we make a server-side change. So `@remix-run/serve` actually rebuilds our code and requires it brand new. The problem here is that every time we make a code change, we'll make a new connection to the database and eventually run out of connections! This is such a common problem with database-accessing apps that Prisma has a warning for it:

> Warning: 10 Prisma Clients are already running

So we've got a little bit of extra work to do to avoid this development time problem.

Note that this isn't a remix-only problem. Any time you have "live reload" of server code, you're going to have to either disconnect and reconnect to databases (which can be slow) or do the workaround I'm about to show you.

💿 Copy this into a new file called `app/utils/db.server.ts`

```ts filename=app/utils/db.server.ts
import { PrismaClient } from "@prisma/client";

let db: PrismaClient;

declare global {
  var __db: PrismaClient | undefined;
}

// this is needed because in development we don't want to restart
// the server with every change, but we want to make sure we don't
// create a new connection to the DB with every change either.
if (process.env.NODE_ENV === "production") {
  db = new PrismaClient();
  db.$connect();
} else {
  if (!global.__db) {
    global.__db = new PrismaClient();
    global.__db.$connect();
  }
  db = global.__db;
}

export { db };
```

I'll leave analysis of this code as an exercise for the reader because again, this has nothing to do with Remix directly.

The one thing that I will call out is the file name convention. The `.server` part of the filename informs Remix that this code should never end up in the browser. This is optional, because Remix does a good job of ensuring server code doesn't end up in the client. But sometimes some server-only dependencies are difficult to treeshake, so adding the `.server` to the filename is a hint to the compiler to not worry about this module or its imports when bundling for the browser. The `.server` acts as a sort of boundary for the compiler.

### Read from the database in a Remix loader

Ok, ready to get back to writing Remix code? Me too!

Our goal is to put a list of jokes on the `/jokes` route so we can have a list of links to jokes people can choose from. In Remix, each route module is responsible for getting its own data. So if we want data on the `/jokes` route, then we'll be updating the `app/routes/jokes.tsx` file.

To _load_ data in a Remix route module, you use a [`loader`](../api/conventions#loader). This is simply an `async` function you export that returns a response, and is accessed on the component through the [`useLoaderData`](../api/remix#useloaderdata) hook. Here's a quick example:

```tsx nocopy
// this is just an example. No need to copy/paste this 😄
import type { LoaderFunction } from "remix";
import type { User } from "@prisma/client";

import { db } from "~/utils/db.server";

type LoaderData = { users: Array<User> };
export let loader: LoaderFunction = async () => {
  const data: LoaderData = {
    users: await db.user.findMany(),
  };
  return data;
};

export default function Users() {
  const data = useLoaderData<LoaderData>();
  return (
    <ul>
      {data.users.map((user) => (
<<<<<<< HEAD
        <li>{user.name}</li>
=======
        <li key={user.id}>{user.name}</li>
>>>>>>> 7a4279a5
      ))}
    </ul>
  );
}
```

Does that give you a good idea of what to do here? If not, you can take a look at my solution in the `<details>` below 😄

<docs-info>

Remix and the `tsconfig.json` you get from the starter template are configured to allow imports from the `app/` directory via `~` as demonstrated above so you don't have `../../` all over the place.

</docs-info>

💿 Update the `app/routes/jokes.tsx` route module to load jokes from our database and render a list of links to the jokes.

<details>

<summary>app/routes/jokes.tsx</summary>

```tsx filename=app/routes/jokes.tsx lines=[1-2,4,11-13,15-20,23,47-51]
import type { LinksFunction, LoaderFunction } from "remix";
import { Link, Outlet, useLoaderData } from "remix";

import { db } from "~/utils/db.server";
import stylesUrl from "~/styles/jokes.css";

export const links: LinksFunction = () => {
  return [{ rel: "stylesheet", href: stylesUrl }];
};

type LoaderData = {
  jokeListItems: Array<{ id: string; name: string }>;
};

export const loader: LoaderFunction = async () => {
  const data: LoaderData = {
    jokeListItems: await db.joke.findMany(),
  };
  return data;
};

export default function JokesRoute() {
  const data = useLoaderData<LoaderData>();

  return (
    <div className="jokes-layout">
      <header className="jokes-header">
        <div className="container">
          <h1 className="home-link">
            <Link
              to="/"
              title="Remix Jokes"
              aria-label="Remix Jokes"
            >
              <span className="logo">🤪</span>
              <span className="logo-medium">J🤪KES</span>
            </Link>
          </h1>
        </div>
      </header>
      <main className="jokes-main">
        <div className="container">
          <div className="jokes-list">
            <Link to=".">Get a random joke</Link>
            <p>Here are a few more jokes to check out:</p>
            <ul>
              {data.jokeListItems.map((joke) => (
                <li key={joke.id}>
                  <Link to={joke.id}>{joke.name}</Link>
                </li>
              ))}
            </ul>
            <Link to="new" className="button">
              Add your own
            </Link>
          </div>
          <div className="jokes-outlet">
            <Outlet />
          </div>
        </div>
      </main>
    </div>
  );
}
```

</details>

And here's what we have with that now:

![List of links to jokes](/jokes-tutorial/img/jokes-loaded.png)

### Data overfetching

I want to call out something specific in my solution. Here's my loader:

```tsx lines=[8-10]
type LoaderData = {
  jokeListItems: Array<{ id: string; name: string }>;
};

export const loader: LoaderFunction = async () => {
  const data: LoaderData = {
    jokeListItems: await db.joke.findMany({
      take: 5,
      select: { id: true, name: true },
      orderBy: { createdAt: "desc" },
    }),
  };
  return data;
};
```

Notice that all I need for this page is the joke `id` and `name`. I don't need to bother getting the `content`. I'm also limiting to a total of 5 items and ordering by creation date so we get the latest jokes. So with `prisma`, I can change my query to be exactly what I need and avoid sending too much data to the client! That makes my app faster and more responsive for my users.

And to make it even cooler, you don't necessarily need prisma or direct database access to do this. You've got a graphql backend you're hitting? Sweet, use your regular graphql stuff in your loader. It's even better than doing it on the client because you don't need to worry about shipping a [huge graphql client](https://bundlephobia.com/package/graphql@16.0.1) to the client. Keep that on your server and filter down to what you want.

Oh, you've just got REST endpoints you hit? That's fine too! You can easily filter out the extra data before sending it off in your loader. Because it all happens on the server, you can save your user's download size easily without having to convince your backend engineers to change their entire API. Neat!

### Network Type Safety

In our code we're using the `useLoaderData`'s type generic and specifying our `LoaderData` so we can get nice auto-complete, but it's not _really_ getting us type safety because the `loader` and the `useLoaderData` are running in completely different environments. Remix ensures we get what the server sent, but who really knows? Maybe in a fit of rage, your co-worker set up your server to automatically remove references to dogs (they prefer cats).

So the only way to really be 100% positive that your data is correct, you should use [assertion functions](https://www.typescriptlang.org/docs/handbook/release-notes/typescript-3-7.html#assertion-functions) on the `data` you get back from `useLoaderData`. That's outside the scope of this tutorial, but we're fans of [zod](https://npm.im/zod) which can aid in this.

### Wrap up database queries

Before we get to the `/jokes/:jokeId` route, here's a quick example of how you can access params (like `:jokeId`) in your loader.

```tsx nocopy
export const loader: LoaderFunction = async ({
  params,
}) => {
  console.log(params); // <-- {jokeId: "123"}
};
```

And here's how you get the joke from prisma:

```tsx nocopy
const joke = await db.joke.findUnique({
  where: { id: jokeId },
});
```

<docs-warning>Remember, when we're referencing the URL route, it's `/jokes/:jokeId`, and when we talk about the file system it's `/app/routes/jokes/$jokeId.tsx`.</docs-warning>

💿 Great! Now you know everything you need to continue and connect the `/jokes/:jokeId` route in `app/routes/jokes/$jokeId.tsx`.

<details>

<summary>app/routes/jokes/$jokeId.tsx</summary>

```tsx filename=app/routes/jokes/$jokeId.tsx lines=[3,5,7,9-18,21]
import type { LoaderFunction } from "remix";
import { Link, useLoaderData } from "remix";
import type { Joke } from "@prisma/client";

import { db } from "~/utils/db.server";

type LoaderData = { joke: Joke };

export const loader: LoaderFunction = async ({
  params,
}) => {
  const joke = await db.joke.findUnique({
    where: { id: params.jokeId },
  });
  if (!joke) throw new Error("Joke not found");
  const data: LoaderData = { joke };
  return data;
};

export default function JokeRoute() {
  const data = useLoaderData<LoaderData>();

  return (
    <div>
      <p>Here's your hilarious joke:</p>
      <p>{data.joke.content}</p>
      <Link to=".">{data.joke.name} Permalink</Link>
    </div>
  );
}
```

</details>

With that you should be able to go to [`/jokes`](http://localhost:3000/jokes) and click on a link to get the joke:

![Jokes page showing a unique joke](/jokes-tutorial/img/joke-page.png)

We'll handle the case where someone tries to access a joke that doesn't exist in the database in the next section.

Next, let's handle the `/jokes` index route in `app/routes/jokes/index.tsx` that shows a random joke.

Here's how you get a random joke from prisma:

```tsx
const count = await db.joke.count();
const randomRowNumber = Math.floor(Math.random() * count);
const [randomJoke] = await db.joke.findMany({
  take: 1,
  skip: randomRowNumber,
});
```

💿 You should be able to get the loader working from there.

<details>

<summary>app/routes/jokes/index.tsx</summary>

```tsx filename=app/routes/jokes/index.tsx lines=[3,5,7,9-18,21]
import type { LoaderFunction } from "remix";
import { useLoaderData, Link } from "remix";
import type { Joke } from "@prisma/client";

import { db } from "~/utils/db.server";

type LoaderData = { randomJoke: Joke };

export const loader: LoaderFunction = async () => {
  const count = await db.joke.count();
  const randomRowNumber = Math.floor(Math.random() * count);
  const [randomJoke] = await db.joke.findMany({
    take: 1,
    skip: randomRowNumber,
  });
  const data: LoaderData = { randomJoke };
  return data;
};

export default function JokesIndexRoute() {
  const data = useLoaderData<LoaderData>();

  return (
    <div>
      <p>Here's a random joke:</p>
      <p>{data.randomJoke.content}</p>
      <Link to={data.randomJoke.id}>
        "{data.randomJoke.name}" Permalink
      </Link>
    </div>
  );
}
```

</details>

With that your [`/jokes`](http://localhost:3000/jokes) route should display a list of links to jokes as well as a random joke:

![Jokes page showing a random joke](/jokes-tutorial/img/random-joke-loaded.png)

## Mutations

We've got ourselves a `/jokes/new` route, but that form doesn't do anything yet. Let's wire it up! As a reminder here's what that code should look like right now (the `method="post"` is important so make sure yours has it):

```tsx filename=app/routes/jokes/new.tsx
export default function NewJokeRoute() {
  return (
    <div>
      <p>Add your own hilarious joke</p>
      <form method="post">
        <div>
          <label>
            Name: <input type="text" name="name" />
          </label>
        </div>
        <div>
          <label>
            Content: <textarea name="content" />
          </label>
        </div>
        <div>
          <button type="submit" className="button">
            Add
          </button>
        </div>
      </form>
    </div>
  );
}
```

Not much there. Just a form. What if I told you that you could make that form work with a single export to the route module? Well you can! It's the [`action`](../api/conventions#action) function export! Read up on that a bit.

Here's the prisma code you'll need:

```tsx
const joke = await db.joke.create({
  data: { name, content },
});
```

💿 Create an `action` in `app/routes/jokes/new.tsx`.

<details>

<summary>app/routes/jokes/new.tsx</summary>

```tsx filename=app/routes/jokes/new.tsx lines=[1-2,4,6-25]
import type { ActionFunction } from "remix";
import { redirect } from "remix";

import { db } from "~/utils/db.server";

export const action: ActionFunction = async ({
  request,
}) => {
  const form = await request.formData();
  const name = form.get("name");
  const content = form.get("content");
  // we do this type check to be extra sure and to make TypeScript happy
  // we'll explore validation next!
  if (
    typeof name !== "string" ||
    typeof content !== "string"
  ) {
    throw new Error(`Form not submitted correctly.`);
  }

  const fields = { name, content };

  const joke = await db.joke.create({ data: fields });
  return redirect(`/jokes/${joke.id}`);
};

export default function NewJokeRoute() {
  return (
    <div>
      <p>Add your own hilarious joke</p>
      <form method="post">
        <div>
          <label>
            Name: <input type="text" name="name" />
          </label>
        </div>
        <div>
          <label>
            Content: <textarea name="content" />
          </label>
        </div>
        <div>
          <button type="submit" className="button">
            Add
          </button>
        </div>
      </form>
    </div>
  );
}
```

</details>

If you've got that working, you should be able to create new jokes and be redirected to the new joke's page.

<docs-info>

The `redirect` utility is a simple utility in Remix for creating a [`Response`](https://developer.mozilla.org/en-US/docs/Web/API/Response) object that has the right headers/status codes to redirect the user.

</docs-info>

![Create new joke form filled out](/jokes-tutorial/img/creating-new-joke.png)

![Newly created joke displayed](/jokes-tutorial/img/new-joke-created.png)

Hooray! How cool is that? No `useEffect` or `useAnything` hooks. Just a form, and an async function to process the submission. Pretty cool. You can definitely still do all that stuff if you wanted to, but why would you? This is really nice.

Another thing you'll notice is that when we were redirected to the joke's new page, it was there! But we didn't have to think about updating the cache at all. Remix handles invalidating the cache for us automatically. You don't have to think about it. _That_ is cool 😎

Why don't we add some validation? We could definitely do the typical React validation approach. Wiring up `useState` with `onChange` handlers and such. And sometimes that's nice to get some real-time validation as the user's typing. But even if you do all that work, you're still going to want to do validation on the server.

Before I set you off on this one, there's one more thing you need to know about route module `action` functions. The return value is expected to be the same as the `loader` function: A response, or (as a convenience) a serializable JavaScript object. Normally you want to `redirect` when the action is successful to avoid the annoying "confirm resubmission" dialog you might have seen on some websites.

<!-- TODO: add a page about why `redirect`ing is better for successful actions and link it here. -->

But if there's an error, you can return an object with the error messages and then the component can get those values from [`useActionData`](../api/remix#useactiondata) and display them to the user.

💿 Go ahead and validate that the `name` and `content` fields are long enough. I'd say the name should be at least 2 characters long and the content should be at least 10 characters long. Do this validation server-side.

<details>

<summary>app/routes/jokes/new.tsx</summary>

```tsx filename=app/routes/jokes/new.tsx lines=[2,6-10,12-16,18-28,30-31,43-45,48-51,53-55,62,73,75-83,86-94,100,102-110,113-121]
import type { ActionFunction } from "remix";
import { useActionData, redirect, json } from "remix";

import { db } from "~/utils/db.server";

function validateJokeContent(content: string) {
  if (content.length < 10) {
    return `That joke is too short`;
  }
}

function validateJokeName(name: string) {
  if (name.length < 3) {
    return `That joke's name is too short`;
  }
}

type ActionData = {
  formError?: string;
  fieldErrors?: {
    name: string | undefined;
    content: string | undefined;
  };
  fields?: {
    name: string;
    content: string;
  };
};

const badRequest = (data: ActionData) =>
  json(data, { status: 400 });

export const action: ActionFunction = async ({
  request,
}) => {
  const form = await request.formData();
  const name = form.get("name");
  const content = form.get("content");
  if (
    typeof name !== "string" ||
    typeof content !== "string"
  ) {
    return badRequest({
      formError: `Form not submitted correctly.`,
    });
  }

  const fieldErrors = {
    name: validateJokeName(name),
    content: validateJokeContent(content),
  };
  const fields = { name, content };
  if (Object.values(fieldErrors).some(Boolean)) {
    return badRequest({ fieldErrors, fields });
  }

  const joke = await db.joke.create({ data: fields });
  return redirect(`/jokes/${joke.id}`);
};

export default function NewJokeRoute() {
  const actionData = useActionData<ActionData>();

  return (
    <div>
      <p>Add your own hilarious joke</p>
      <form method="post">
        <div>
          <label>
            Name:{" "}
            <input
              type="text"
              defaultValue={actionData?.fields?.name}
              name="name"
              aria-invalid={
                Boolean(actionData?.fieldErrors?.name) ||
                undefined
              }
              aria-errormessage={
                actionData?.fieldErrors?.name
                  ? "name-error"
                  : undefined
              }
            />
          </label>
          {actionData?.fieldErrors?.name ? (
            <p
              className="form-validation-error"
              role="alert"
              id="name-error"
            >
              {actionData.fieldErrors.name}
            </p>
          ) : null}
        </div>
        <div>
          <label>
            Content:{" "}
            <textarea
              defaultValue={actionData?.fields?.content}
              name="content"
              aria-invalid={
                Boolean(actionData?.fieldErrors?.content) ||
                undefined
              }
              aria-errormessage={
                actionData?.fieldErrors?.content
                  ? "content-error"
                  : undefined
              }
            />
          </label>
          {actionData?.fieldErrors?.content ? (
            <p
              className="form-validation-error"
              role="alert"
              id="content-error"
            >
              {actionData.fieldErrors.content}
            </p>
          ) : null}
        </div>
        <div>
          <button type="submit" className="button">
            Add
          </button>
        </div>
      </form>
    </div>
  );
}
```

</details>

Great! You should now have a form that validates the fields on the server and displays those errors on the client:

![New joke form with validation errors](/jokes-tutorial/img/new-joke-form-with-errors.png)

Why don't you pop open my code example for a second. I want to show you a few things about the way I'm doing this.

First I want you to notice that I've added an `ActionData` type so we could get some type safety. Keep in mind that `useActionData` can return `undefined` if the action hasn't been called yet, so we've got a bit of defensive programming going on there.

You may also notice that I return the fields as well. This is so that the form can be re-rendered with the values from the server in the event that JavaScript fails to load for some reason. That's what the `defaultValue` stuff is all about as well.

The `badRequest` helper function is important because it gives us typechecking that ensures our return value is of type `ActionData`, while still returning the accurate HTTP status, [`400 Bad Request`](https://developer.mozilla.org/en-US/docs/Web/HTTP/Status/400), to the client. If we just return the `ActionData` value, that would result in a `200 OK` response, which isn't suitable since the form submission had errors.

Another thing I want to call out is how all of this is just so nice and declarative. You don't have to think about state at all here. Your action gets some data, you process it and return a value. The component consumes the action data and renders based on that value. No managing state here. No thinking about race conditions. Nothing.

Oh, and if you _do_ want to have client-side validation (for while the user is typing), you can simply call the `validateJokeContent` and `validateJokeName` functions that the action is using. You can _actually_ seamlessly share code between the client and server! Now _that_ is cool!

## Authentication

It's the moment we've all been waiting for! We're going to add authentication to our little application. The reason we want to add authentication is so jokes can be associated to the users who created them.

One thing that would be good to understand for this section is how [HTTP cookies](https://developer.mozilla.org/en-US/docs/Web/HTTP/Cookies) work on the web.

We're going to handroll our own authentication from scratch. Don't worry, I promise it's not as scary as it sounds.

### Preparing the database

<docs-warning>Remember, if your database gets messed up, you can always delete the `prisma/dev.db` file and run `npx prisma db push` again.</docs-warning>

Let's start by showing you our updated `prisma/schema.prisma` file. 💿 Go ahead and update your `prisma/schema.prisma` file to look like this:

```prisma filename=prisma/schema.prisma lines=[13-20,24-25]
// This is your Prisma schema file,
// learn more about it in the docs: https://pris.ly/d/prisma-schema

generator client {
  provider = "prisma-client-js"
}

datasource db {
  provider = "sqlite"
  url      = env("DATABASE_URL")
}

model User {
  id           String   @id @default(uuid())
  createdAt    DateTime @default(now())
  updatedAt    DateTime @updatedAt
  username     String   @unique
  passwordHash String
  jokes        Joke[]
}

model Joke {
  id         String   @id @default(uuid())
  jokesterId String
  jokester   User     @relation(fields: [jokesterId], references: [id], onDelete: Cascade)
  createdAt  DateTime @default(now())
  updatedAt  DateTime @updatedAt
  name       String
  content    String
}
```

With that updated, let's go ahead and reset our database to this schema:

💿 Run this:

```sh
npx prisma db push
```

It will prompt you to reset the database, hit "y" to confirm.

That will give you this output:

```
Environment variables loaded from .env
Prisma schema loaded from prisma/schema.prisma
Datasource "db": SQLite database "dev.db" at "file:./dev.db"


⚠️ We found changes that cannot be executed:

  • Added the required column `jokesterId` to the `Joke` table without a default value. There are 9 rows in this table, it is not possible to execute this step.


✔ To apply this change we need to reset the database, do you want to continue? All data will be lost. … yes
The SQLite database "dev.db" from "file:./dev.db" was successfully reset.

🚀  Your database is now in sync with your schema. Done in 1.56s

✔ Generated Prisma Client (3.5.0) to ./node_modules/@prisma/
client in 34ms
```

With this change, we're going to start experiencing some TypeScript errors in our project because you can no longer create a `joke` without a `jokesterId` value.

💿 Let's start by fixing our `prisma/seed.ts` file.

```ts filename=prisma/seed.ts lines=[5-12,15-16]
import { PrismaClient } from "@prisma/client";
const db = new PrismaClient();

async function seed() {
  const kody = await db.user.create({
    data: {
      username: "kody",
      // this is a hashed version of "twixrox"
      passwordHash:
        "$2b$10$K7L1OJ45/4Y2nIvhRVpCe.FSmhDdWoXehVzJptJ/op0lSsvqNu/1u",
    },
  });
  await Promise.all(
    getJokes().map((joke) => {
      const data = { jokesterId: kody.id, ...joke };
      return db.joke.create({ data });
    })
  );
}

seed();

function getJokes() {
  // shout-out to https://icanhazdadjoke.com/

  return [
    {
      name: "Road worker",
      content: `I never wanted to believe that my Dad was stealing from his job as a road worker. But when I got home, all the signs were there.`,
    },
    {
      name: "Frisbee",
      content: `I was wondering why the frisbee was getting bigger, then it hit me.`,
    },
    {
      name: "Trees",
      content: `Why do trees seem suspicious on sunny days? Dunno, they're just a bit shady.`,
    },
    {
      name: "Skeletons",
      content: `Why don't skeletons ride roller coasters? They don't have the stomach for it.`,
    },
    {
      name: "Hippos",
      content: `Why don't you find hippopotamuses hiding in trees? They're really good at it.`,
    },
    {
      name: "Dinner",
      content: `What did one plate say to the other plate? Dinner is on me!`,
    },
    {
      name: "Elevator",
      content: `My first time using an elevator was an uplifting experience. The second time let me down.`,
    },
  ];
}
```

💿 Great, now run the seed again:

```sh
npx prisma db seed
```

And that outputs:

```
Environment variables loaded from .env
Running seed command `node --require esbuild-register prisma/seed.ts` ...

🌱  The seed command has been executed.
```

Great! Our database is now ready to go.

### Auth Flow Overview

So our authentication will be of the traditional username/password variety. We'll be using [`bcryptjs`](https://npm.im/bcryptjs) to hash our passwords so nobody will be able to reasonably brute-force their way into an account.

💿 Go ahead and get that installed right now so we don't forget:

```sh
npm install bcryptjs
```

💿 The `bcryptjs` library has TypeScript definitions in DefinitelyTyped, so let's install those as well:

```sh
npm install --save-dev @types/bcryptjs
```

Let me give you a quick diagram of the flow of things:

![Excalidraw Authentication diagram](/jokes-tutorial/img/auth-flow.png)

Here's that written out:

- On the `/login` route.
- User submits login form.
- Form data is validated.
  - If the form data is invalid, return the form with the errors.
- Login type is "register"
  - Check whether the username is available
    - If the username is not available, return the form with an error.
  - Hash the password
  - Create a new user
- Login type is "login"
  - Check whether the user exists
    - If the user doesn't exist, return the form with an error.
  - Check whether the password hash matches
    - If the password hash doesn't match, return the form with an error.
- Create a new session
- Redirect to the `/jokes` route with the `Set-Cookie` header.

### Build the login form

Alright, enough high-level stuff. Let's start writing some Remix code!

We're going to create a login page, and I've got some CSS for you to use on that page:

<details>

<summary>💿 Copy this CSS into `app/styles/login.css`</summary>

```css
/*
 * when the user visits this page, this style will apply, when they leave, it
 * will get unloaded, so don't worry so much about conflicting styles between
 * pages!
 */

body {
  background-image: var(--gradient-background);
}

.container {
  min-height: inherit;
}

.container,
.content {
  display: flex;
  flex-direction: column;
  justify-content: center;
  align-items: center;
}

.content {
  padding: 1rem;
  background-color: hsl(0, 0%, 100%);
  border-radius: 5px;
  box-shadow: 0 0.2rem 1rem rgba(0, 0, 0, 0.5);
  width: 400px;
  max-width: 100%;
}

@media print, (min-width: 640px) {
  .content {
    padding: 2rem;
    border-radius: 8px;
  }
}

h1 {
  margin-top: 0;
}

fieldset {
  display: flex;
  justify-content: center;
}

fieldset > :not(:last-child) {
  margin-right: 2rem;
}

.links ul {
  margin-top: 1rem;
  padding: 0;
  list-style: none;
  display: flex;
  gap: 1.5rem;
  align-items: center;
}

.links a:hover {
  text-decoration-style: wavy;
  text-decoration-thickness: 1px;
}
```

</details>

💿 Create a `/login` route by adding a `app/routes/login.tsx` file.

<details>

<summary>app/routes/login.tsx</summary>

```tsx filename=app/routes/login.tsx
import type { LinksFunction } from "remix";
import { Link, useSearchParams } from "remix";

import stylesUrl from "../styles/login.css";

export const links: LinksFunction = () => {
  return [{ rel: "stylesheet", href: stylesUrl }];
};

export default function Login() {
  const [searchParams] = useSearchParams();
  return (
    <div className="container">
      <div className="content" data-light="">
        <h1>Login</h1>
        <form method="post">
          <input
            type="hidden"
            name="redirectTo"
            value={
              searchParams.get("redirectTo") ?? undefined
            }
          />
          <fieldset>
            <legend className="sr-only">
              Login or Register?
            </legend>
            <label>
              <input
                type="radio"
                name="loginType"
                value="login"
                defaultChecked
              />{" "}
              Login
            </label>
            <label>
              <input
                type="radio"
                name="loginType"
                value="register"
              />{" "}
              Register
            </label>
          </fieldset>
          <div>
            <label htmlFor="username-input">Username</label>
            <input
              type="text"
              id="username-input"
              name="username"
            />
          </div>
          <div>
            <label htmlFor="password-input">Password</label>
            <input
              id="password-input"
              name="password"
              type="password"
            />
          </div>
          <button type="submit" className="button">
            Submit
          </button>
        </form>
      </div>
      <div className="links">
        <ul>
          <li>
            <Link to="/">Home</Link>
          </li>
          <li>
            <Link to="/jokes">Jokes</Link>
          </li>
        </ul>
      </div>
    </div>
  );
}
```

</details>

This should look something like this:

![A login form with a login/register radio button and username/password fields and a submit button](/jokes-tutorial/img/login-route.png)

Notice in my solution I'm using `useSearchParams` to get the `redirectTo` query parameter and putting that in a hidden input. This way our `action` can know where to redirect the user. This will be useful later when we redirect a user to the login page.

Great, now that we've got the UI looking nice, let's add some logic. This will be very similar to the sort of thing we did in the `/jokes/new` route. Fill in as much as you can (validation and stuff) and we'll just leave comments for the parts of the logic we don't have implemented yet (like _actually_ registering/logging in).

💿 Implement validation with an `action` in `app/routes/login.tsx`

<details>

<summary>app/routes/login.tsx</summary>

```tsx filename=app/routes/login.tsx
import type { ActionFunction, LinksFunction } from "remix";
import {
  useActionData,
  json,
  Link,
  useSearchParams,
} from "remix";

import { db } from "~/utils/db.server";
import stylesUrl from "~/styles/login.css";

export const links: LinksFunction = () => {
  return [{ rel: "stylesheet", href: stylesUrl }];
};

function validateUsername(username: unknown) {
  if (typeof username !== "string" || username.length < 3) {
    return `Usernames must be at least 3 characters long`;
  }
}

function validatePassword(password: unknown) {
  if (typeof password !== "string" || password.length < 6) {
    return `Passwords must be at least 6 characters long`;
  }
}

type ActionData = {
  formError?: string;
  fieldErrors?: {
    username: string | undefined;
    password: string | undefined;
  };
  fields?: {
    loginType: string;
    username: string;
    password: string;
  };
};

const badRequest = (data: ActionData) =>
  json(data, { status: 400 });

export const action: ActionFunction = async ({
  request,
}) => {
  const form = await request.formData();
  const loginType = form.get("loginType");
  const username = form.get("username");
  const password = form.get("password");
  const redirectTo = form.get("redirectTo") || "/jokes";
  if (
    typeof loginType !== "string" ||
    typeof username !== "string" ||
    typeof password !== "string" ||
    typeof redirectTo !== "string"
  ) {
    return badRequest({
      formError: `Form not submitted correctly.`,
    });
  }

  const fields = { loginType, username, password };
  const fieldErrors = {
    username: validateUsername(username),
    password: validatePassword(password),
  };
  if (Object.values(fieldErrors).some(Boolean))
    return badRequest({ fieldErrors, fields });

  switch (loginType) {
    case "login": {
      // login to get the user
      // if there's no user, return the fields and a formError
      // if there is a user, create their session and redirect to /jokes
      return badRequest({
        fields,
        formError: "Not implemented",
      });
    }
    case "register": {
      const userExists = await db.user.findFirst({
        where: { username },
      });
      if (userExists) {
        return badRequest({
          fields,
          formError: `User with username ${username} already exists`,
        });
      }
      // create the user
      // create their session and redirect to /jokes
      return badRequest({
        fields,
        formError: "Not implemented",
      });
    }
    default: {
      return badRequest({
        fields,
        formError: `Login type invalid`,
      });
    }
  }
};

export default function Login() {
  const actionData = useActionData<ActionData>();
  const [searchParams] = useSearchParams();
  return (
    <div className="container">
      <div className="content" data-light="">
        <h1>Login</h1>
        <form method="post">
          <input
            type="hidden"
            name="redirectTo"
            value={
              searchParams.get("redirectTo") ?? undefined
            }
          />
          <fieldset>
            <legend className="sr-only">
              Login or Register?
            </legend>
            <label>
              <input
                type="radio"
                name="loginType"
                value="login"
                defaultChecked={
                  !actionData?.fields?.loginType ||
                  actionData?.fields?.loginType === "login"
                }
              />{" "}
              Login
            </label>
            <label>
              <input
                type="radio"
                name="loginType"
                value="register"
                defaultChecked={
                  actionData?.fields?.loginType ===
                  "register"
                }
              />{" "}
              Register
            </label>
          </fieldset>
          <div>
            <label htmlFor="username-input">Username</label>
            <input
              type="text"
              id="username-input"
              name="username"
              defaultValue={actionData?.fields?.username}
              aria-invalid={Boolean(
                actionData?.fieldErrors?.username
              )}
              aria-errormessage={
                actionData?.fieldErrors?.username
                  ? "username-error"
                  : undefined
              }
            />
            {actionData?.fieldErrors?.username ? (
              <p
                className="form-validation-error"
                role="alert"
                id="username-error"
              >
                {actionData.fieldErrors.username}
              </p>
            ) : null}
          </div>
          <div>
            <label htmlFor="password-input">Password</label>
            <input
              id="password-input"
              name="password"
              defaultValue={actionData?.fields?.password}
              type="password"
              aria-invalid={
                Boolean(
                  actionData?.fieldErrors?.password
                ) || undefined
              }
              aria-errormessage={
                actionData?.fieldErrors?.password
                  ? "password-error"
                  : undefined
              }
            />
            {actionData?.fieldErrors?.password ? (
              <p
                className="form-validation-error"
                role="alert"
                id="password-error"
              >
                {actionData.fieldErrors.password}
              </p>
            ) : null}
          </div>
          <div id="form-error-message">
            {actionData?.formError ? (
              <p
                className="form-validation-error"
                role="alert"
              >
                {actionData.formError}
              </p>
            ) : null}
          </div>
          <button type="submit" className="button">
            Submit
          </button>
        </form>
      </div>
      <div className="links">
        <ul>
          <li>
            <Link to="/">Home</Link>
          </li>
          <li>
            <Link to="/jokes">Jokes</Link>
          </li>
        </ul>
      </div>
    </div>
  );
}
```

</details>

Once you've got that done, your form should look something like this:

![Login form with errors](/jokes-tutorial/img/login-form-with-errors.png)

Sweet! Now it's time for the juicy stuff. Let's start with the `login` side of things. We seed in a user with the username "kody" and the password (hashed) is "twixrox". So we want to implement enough logic that will allow us to login as that user. We're going to put this logic in a separate file called `app/utils/session.server.ts`.

Here's what we need in that file to get started:

- Export a function called `login` that accepts the `username` and `password`
- Queries prisma for a user with the `username`
- If there is no user, return `null`
- Use `bcrypt.compare` to compare the given `password` to the user's `passwordHash`
- If the passwords don't match, return `null`
- If the passwords match, return the user

💿 Create a file called `app/utils/session.server.ts` and implement the above requirements.

<details>

<summary>app/utils/session.server.ts</summary>

```ts filename=app/utils/session.server.ts
import bcrypt from "bcryptjs";

import { db } from "./db.server";

type LoginForm = {
  username: string;
  password: string;
};

export async function login({
  username,
  password,
}: LoginForm) {
  const user = await db.user.findUnique({
    where: { username },
  });
  if (!user) return null;

  const isCorrectPassword = await bcrypt.compare(
    password,
    user.passwordHash
  );
  if (!isCorrectPassword) return null;

  return { id: user.id, username };
}
```

</details>

Great, with that in place, now we can update `app/routes/login.tsx` to use it:

<details>

<summary>app/routes/login.tsx</summary>

```tsx filename=app/routes/login.tsx lines=[4,15-22] nocopy
// ...

import { db } from "~/utils/db.server";
import { login } from "~/utils/session.server";
import stylesUrl from "~/styles/login.css";

// ...

export const action: ActionFunction = async ({
  request,
}) => {
  // ...
  switch (loginType) {
    case "login": {
      const user = await login({ username, password });
      console.log({ user });
      if (!user) {
        return badRequest({
          fields,
          formError: `Username/Password combination is incorrect`,
        });
      }
      // if there is a user, create their session and redirect to /jokes
      return badRequest({
        fields,
        formError: "Not implemented",
      });
    }
    // ...
  }
};

export default function Login() {
  // ...
}
```

</details>

To check our work, I added a `console.log` to `app/routes/login.tsx` after the `login` call.

<docs-info>Remember, `actions` and `loaders` run on the server, so `console.log` calls you put in those you can't see in the browser console. Those will show up in the terminal window you're running your server in.</docs-info>

💿 With that in place, try to login with the username "kody" and the password "twixrox" and check the terminal output. Here's what I get:

```
{
  user: {
    id: '1dc45f54-4061-4d9e-8a6d-28d6df6a8d7f',
    username: 'kody'
  }
}
```

<docs-warning>If you're having trouble, run `npx prisma studio` to see the database in the browser. It's possible you don't have any data because you forgot to run `npx prisma db seed` (like I did when I was writing this 😅).</docs-warning>

Wahoo! We got the user! Now we need to put that user's ID into the session. We're going to do this in `app/utils/session.server.ts`. Remix has a built-in abstraction to help us with managing several types of storage mechanisms for sessions ([here are the docs](../api/remix#sessions)). We'll be using [`createCookieSessionStorage`](../api/remix#createcookiesessionstorage) as it's the simplest and scales quite well.

💿 Write a `createUserSession` function in `app/utils/session.server.ts` that accepts a user ID and a route to redirect to. It should do the following:

- creates a new session (via the cookie storage `getSession` function)
- sets the `userId` field on the session
- redirects to the given route setting the `Set-Cookie` header (via the cookie storage `commitSession` function)

Note: If you need a hand, there's a small example of how the whole basic flow goes in [the session docs](../api/remix#sessions). Once you have that, you'll want to use it in `app/routes/login.tsx` to set the session and redirect to the `/jokes` route.

<details>

<summary>app/utils/session.server.ts</summary>

```ts filename=app/utils/session.server.ts lines=[3,30-33,35-48,50-61]
import bcrypt from "bcryptjs";
import {
  createCookieSessionStorage,
  redirect,
} from "remix";

import { db } from "./db.server";

type LoginForm = {
  username: string;
  password: string;
};

export async function login({
  username,
  password,
}: LoginForm) {
  const user = await db.user.findUnique({
    where: { username },
  });
  if (!user) return null;
  const isCorrectPassword = await bcrypt.compare(
    password,
    user.passwordHash
  );
  if (!isCorrectPassword) return null;
  return { id: user.id, username };
}

const sessionSecret = process.env.SESSION_SECRET;
if (!sessionSecret) {
  throw new Error("SESSION_SECRET must be set");
}

const storage = createCookieSessionStorage({
  cookie: {
    name: "RJ_session",
    // normally you want this to be `secure: true`
    // but that doesn't work on localhost for Safari
    // https://web.dev/when-to-use-local-https/
    secure: process.env.NODE_ENV === "production",
    secrets: [sessionSecret],
    sameSite: "lax",
    path: "/",
    maxAge: 60 * 60 * 24 * 30,
    httpOnly: true,
  },
});

export async function createUserSession(
  userId: string,
  redirectTo: string
) {
  const session = await storage.getSession();
  session.set("userId", userId);
  return redirect(redirectTo, {
    headers: {
      "Set-Cookie": await storage.commitSession(session),
    },
  });
}
```

</details>

<details>

<summary>app/routes/login.tsx</summary>

```tsx filename=app/routes/login.tsx nocopy
// ...

export const action: ActionFunction = async ({
  request,
}) => {
  // ...

  switch (loginType) {
    case "login": {
      const user = await login({ username, password });

      if (!user) {
        return badRequest({
          fields,
          formError: `Username/Password combination is incorrect`,
        });
      }
      return createUserSession(user.id, redirectTo);
    }

    // ...
  }
};

// ...
```

</details>

I want to call out the `SESSION_SECRET` environment variable I'm using really quick. The value of the `secrets` option is not the sort of thing you want in your code because the baddies could use it for their nefarious purposes. So instead we are going to read the value from the environment. This means you'll need to set the environment variable in your `.env` file. Incidentally, prisma loads that file for us automatically so all we need to do is make sure we set that value when we deploy to production (alternatively, during development we could use [dotenv](https://npm.im/dotenv) to load that when our app boots up).

💿 Update .env file with SESSION_SECRET (with any value you like).

With that, pop open your [Network tab](https://developer.chrome.com/docs/devtools/network/reference/), go to [`/login`](http://localhost:3000/login) and enter `kody` and `twixrox` and check the response headers in the network tab. Should look something like this:

![DevTools Network tab showing a "Set-Cookie" header on the POST response](/jokes-tutorial/img/network-tab-set-cookie.png)

And if you check the cookies section of the [Application tab](https://developer.chrome.com/docs/devtools/storage/cookies/) then you should have the cookie set in there as well.

![DevTools Application tab showing ](/jokes-tutorial/img/application-tab-cookies.png)

And now every request the browser makes to our server will include that cookie (we don't have to do anything on the client, [this is how cookies work](https://developer.mozilla.org/en-US/docs/Web/HTTP/Cookies)):

![Request headers showing the Cookie](/jokes-tutorial/img/cookie-header-on-request.png)

So we can now check whether the user is authenticated on the server by reading that header to get the `userId` we had set into it. To test this out, let's fix the `/jokes/new` route by adding the `jokesterId` field to `db.joke.create` call.

<docs-info>Remember to check [the docs](../api/remix#sessions) to learn how to get the session from the request</docs-info>

💿 Update `app/utils/session.server.ts` to get the `userId` from the session. In my solution I create three functions: `getUserSession(request: Request)`, `getUserId(request: Request)` and `requireUserId(request: Request, redirectTo: string)`.

<details>

<summary>app/utils/session.server.ts</summary>

```ts filename=app/utils/session.server.ts lines=[50-52,54-59,61-74]
import bcrypt from "bcryptjs";
import {
  createCookieSessionStorage,
  redirect,
} from "remix";

import { db } from "./db.server";

type LoginForm = {
  username: string;
  password: string;
};

export async function login({
  username,
  password,
}: LoginForm) {
  const user = await db.user.findUnique({
    where: { username },
  });
  if (!user) return null;
  const isCorrectPassword = await bcrypt.compare(
    password,
    user.passwordHash
  );
  if (!isCorrectPassword) return null;
  return { id: user.id, username };
}

const sessionSecret = process.env.SESSION_SECRET;
if (!sessionSecret) {
  throw new Error("SESSION_SECRET must be set");
}

const storage = createCookieSessionStorage({
  cookie: {
    name: "RJ_session",
    // normally you want this to be `secure: true`
    // but that doesn't work on localhost for Safari
    // https://web.dev/when-to-use-local-https/
    secure: process.env.NODE_ENV === "production",
    secrets: [sessionSecret],
    sameSite: "lax",
    path: "/",
    maxAge: 60 * 60 * 24 * 30,
    httpOnly: true,
  },
});

function getUserSession(request: Request) {
  return storage.getSession(request.headers.get("Cookie"));
}

export async function getUserId(request: Request) {
  const session = await getUserSession(request);
  const userId = session.get("userId");
  if (!userId || typeof userId !== "string") return null;
  return userId;
}

export async function requireUserId(
  request: Request,
  redirectTo: string = new URL(request.url).pathname
) {
  const session = await getUserSession(request);
  const userId = session.get("userId");
  if (!userId || typeof userId !== "string") {
    const searchParams = new URLSearchParams([
      ["redirectTo", redirectTo],
    ]);
    throw redirect(`/login?${searchParams}`);
  }
  return userId;
}

export async function createUserSession(
  userId: string,
  redirectTo: string
) {
  const session = await storage.getSession();
  session.set("userId", userId);
  return redirect(redirectTo, {
    headers: {
      "Set-Cookie": await storage.commitSession(session),
    },
  });
}
```

</details>

<docs-info>Did you notice in my example that we're `throw`ing a `Response`?!</docs-info>

In my example, I created a `requireUserId` which will throw a `redirect`. Remember `redirect` is a utility function that returns a [`Response`](https://developer.mozilla.org/en-US/docs/Web/API/Response) object. Remix will catch that thrown response and send it back to the client. It's a great way to "exit early" in abstractions like this so users of our `requireUserId` function can just assume that the return will always give us the `userId` and don't need to worry about what happens if there isn't a `userId` because the response is thrown which stops their code execution!

We'll cover this more in the error handling sections later.

You may also notice that our solution makes use of the `login` route's `redirectTo` feature we had earlier.

💿 Now update `app/routes/jokes/new.tsx` to use that function to get the userId and pass it to the `db.joke.create` call.

<details>

<summary>app/routes/jokes/new.tsx</summary>

```tsx filename=app/routes/jokes/new.tsx lines=[5,37,60]
import type { ActionFunction } from "remix";
import { useActionData, redirect, json } from "remix";

import { db } from "~/utils/db.server";
import { requireUserId } from "~/utils/session.server";

function validateJokeContent(content: string) {
  if (content.length < 10) {
    return `That joke is too short`;
  }
}

function validateJokeName(name: string) {
  if (name.length < 3) {
    return `That joke's name is too short`;
  }
}

type ActionData = {
  formError?: string;
  fieldErrors?: {
    name: string | undefined;
    content: string | undefined;
  };
  fields?: {
    name: string;
    content: string;
  };
};

const badRequest = (data: ActionData) =>
  json(data, { status: 400 });

export const action: ActionFunction = async ({
  request,
}) => {
  const userId = await requireUserId(request);
  const form = await request.formData();
  const name = form.get("name");
  const content = form.get("content");
  if (
    typeof name !== "string" ||
    typeof content !== "string"
  ) {
    return badRequest({
      formError: `Form not submitted correctly.`,
    });
  }

  const fieldErrors = {
    name: validateJokeName(name),
    content: validateJokeContent(content),
  };
  const fields = { name, content };
  if (Object.values(fieldErrors).some(Boolean)) {
    return badRequest({ fieldErrors, fields });
  }

  const joke = await db.joke.create({
    data: { ...fields, jokesterId: userId },
  });
  return redirect(`/jokes/${joke.id}`);
};

export default function NewJokeRoute() {
  const actionData = useActionData<ActionData>();

  return (
    <div>
      <p>Add your own hilarious joke</p>
      <form method="post">
        <div>
          <label>
            Name:{" "}
            <input
              type="text"
              defaultValue={actionData?.fields?.name}
              name="name"
              aria-invalid={
                Boolean(actionData?.fieldErrors?.name) ||
                undefined
              }
              aria-errormessage={
                actionData?.fieldErrors?.name
                  ? "name-error"
                  : undefined
              }
            />
          </label>
          {actionData?.fieldErrors?.name ? (
            <p
              className="form-validation-error"
              role="alert"
              id="name-error"
            >
              {actionData.fieldErrors.name}
            </p>
          ) : null}
        </div>
        <div>
          <label>
            Content:{" "}
            <textarea
              defaultValue={actionData?.fields?.content}
              name="content"
              aria-invalid={
                Boolean(actionData?.fieldErrors?.content) ||
                undefined
              }
              aria-errormessage={
                actionData?.fieldErrors?.content
                  ? "content-error"
                  : undefined
              }
            />
          </label>
          {actionData?.fieldErrors?.content ? (
            <p
              className="form-validation-error"
              role="alert"
              id="content-error"
            >
              {actionData.fieldErrors.content}
            </p>
          ) : null}
        </div>
        <div>
          <button type="submit" className="button">
            Add
          </button>
        </div>
      </form>
    </div>
  );
}
```

</details>

Super! So now if a user attempts to create a new joke, they'll be redirected to the login page because a `userId` is required to create a new joke.

### Build Logout Action

We should probably give people the ability to see that they're logged in and a way to log out right? Yeah, I think so. Let's implement that.

💿 Update `app/utils/session.server.ts` to add a `getUser` function that gets the user from prisma and a `logout` function that uses [`destroySession`](../api/remix#using-sessions) to log the user out.

<details>

<summary>app/utils/session.server.ts</summary>

```ts filename=app/utils/session.server.ts lines=[75-90,92-99]
import bcrypt from "bcryptjs";
import {
  createCookieSessionStorage,
  redirect,
} from "remix";

import { db } from "./db.server";

type LoginForm = {
  username: string;
  password: string;
};

export async function login({
  username,
  password,
}: LoginForm) {
  const user = await db.user.findUnique({
    where: { username },
  });
  if (!user) return null;
  const isCorrectPassword = await bcrypt.compare(
    password,
    user.passwordHash
  );
  if (!isCorrectPassword) return null;
  return { id: user.id, username };
}

const sessionSecret = process.env.SESSION_SECRET;
if (!sessionSecret) {
  throw new Error("SESSION_SECRET must be set");
}

const storage = createCookieSessionStorage({
  cookie: {
    name: "RJ_session",
    // normally you want this to be `secure: true`
    // but that doesn't work on localhost for Safari
    // https://web.dev/when-to-use-local-https/
    secure: process.env.NODE_ENV === "production",
    secrets: [sessionSecret],
    sameSite: "lax",
    path: "/",
    maxAge: 60 * 60 * 24 * 30,
    httpOnly: true,
  },
});

function getUserSession(request: Request) {
  return storage.getSession(request.headers.get("Cookie"));
}

export async function getUserId(request: Request) {
  const session = await getUserSession(request);
  const userId = session.get("userId");
  if (!userId || typeof userId !== "string") return null;
  return userId;
}

export async function requireUserId(
  request: Request,
  redirectTo: string = new URL(request.url).pathname
) {
  const session = await getUserSession(request);
  const userId = session.get("userId");
  if (!userId || typeof userId !== "string") {
    const searchParams = new URLSearchParams([
      ["redirectTo", redirectTo],
    ]);
    throw redirect(`/login?${searchParams}`);
  }
  return userId;
}

export async function getUser(request: Request) {
  const userId = await getUserId(request);
  if (typeof userId !== "string") {
    return null;
  }

  try {
    const user = await db.user.findUnique({
      where: { id: userId },
      select: { id: true, username: true },
    });
    return user;
  } catch {
    throw logout(request);
  }
}

export async function logout(request: Request) {
  const session = await getUserSession(request);
  return redirect("/login", {
    headers: {
      "Set-Cookie": await storage.destroySession(session),
    },
  });
}

export async function createUserSession(
  userId: string,
  redirectTo: string
) {
  const session = await storage.getSession();
  session.set("userId", userId);
  return redirect(redirectTo, {
    headers: {
      "Set-Cookie": await storage.commitSession(session),
    },
  });
}
```

</details>

💿 Great, now we're going to update the `app/routes/jokes.tsx` route so we can display a login link if the user isn't logged in. If they are logged in then we'll display their username and a logout form. I'm also going to clean up the UI a bit to match the class names we've got as well, so feel free to copy/paste the example when you're ready.

<details>

<summary>app/routes/jokes.tsx</summary>

```tsx filename=app/routes/jokes.tsx lines=[6,14,30,52-63]
import type { User } from "@prisma/client";
import type { LinksFunction, LoaderFunction } from "remix";
import { Link, Outlet, useLoaderData } from "remix";

import { db } from "~/utils/db.server";
import { getUser } from "~/utils/session.server";
import stylesUrl from "~/styles/jokes.css";

export const links: LinksFunction = () => {
  return [{ rel: "stylesheet", href: stylesUrl }];
};

type LoaderData = {
  user: Awaited<ReturnType<typeof getUser>>;
  jokeListItems: Array<{ id: string; name: string }>;
};

export const loader: LoaderFunction = async ({
  request,
}) => {
  const jokeListItems = await db.joke.findMany({
    take: 5,
    orderBy: { createdAt: "desc" },
    select: { id: true, name: true },
  });
  const user = await getUser(request);

  const data: LoaderData = {
    jokeListItems,
    user,
  };
  return data;
};

export default function JokesRoute() {
  const data = useLoaderData<LoaderData>();

  return (
    <div className="jokes-layout">
      <header className="jokes-header">
        <div className="container">
          <h1 className="home-link">
            <Link
              to="/"
              title="Remix Jokes"
              aria-label="Remix Jokes"
            >
              <span className="logo">🤪</span>
              <span className="logo-medium">J🤪KES</span>
            </Link>
          </h1>
          {data.user ? (
            <div className="user-info">
              <span>{`Hi ${data.user.username}`}</span>
              <form action="/logout" method="post">
                <button type="submit" className="button">
                  Logout
                </button>
              </form>
            </div>
          ) : (
            <Link to="/login">Login</Link>
          )}
        </div>
      </header>
      <main className="jokes-main">
        <div className="container">
          <div className="jokes-list">
            <Link to=".">Get a random joke</Link>
            <p>Here are a few more jokes to check out:</p>
            <ul>
              {data.jokeListItems.map((joke) => (
                <li key={joke.id}>
                  <Link to={joke.id}>{joke.name}</Link>
                </li>
              ))}
            </ul>
            <Link to="new" className="button">
              Add your own
            </Link>
          </div>
          <div className="jokes-outlet">
            <Outlet />
          </div>
        </div>
      </main>
    </div>
  );
}
```

</details>

<details>

<summary>app/routes/logout.tsx</summary>

```tsx filename=app/routes/logout.tsx
import type { ActionFunction, LoaderFunction } from "remix";
import { redirect } from "remix";

import { logout } from "~/utils/session.server";

export const action: ActionFunction = async ({
  request,
}) => {
  return logout(request);
};

export const loader: LoaderFunction = async () => {
  return redirect("/");
};
```

</details>

Hopefully getting the user in the loader and rendering them in the component was pretty straightforward. There are a few things I want to call out about other parts of my version of the code before we continue.

First, the new `logout` route is just there to make it easy for us to logout. The reason that we're using an action (rather than a loader) is because we want to avoid [CSRF](https://developer.mozilla.org/en-US/docs/Glossary/CSRF) problems by using a POST request rather than a GET request. This is why the logout button is a form and not a link. Additionally, Remix will only re-call our loaders when we perform an `action`, so if we used a `loader` then the cache would not get invalidated. The `loader` is just there in case someone somehow lands on that page, we'll just redirect them back home.

```tsx
<Link to="new" className="button">
  Add your own
</Link>
```

Notice that the `to` prop is set to "new" without any `/`. This is the benefit of nested routing. You don't have to construct the entire URL. It can be relative. This is the same thing for the `<Link to=".">Get a random joke</Link>` link which will effectively tell Remix to reload the data for the current route.

Terrific, now our app looks like this:

![Jokes page nice and designed](/jokes-tutorial/img/random-joke-designed.png)

![New Joke form designed](/jokes-tutorial/img/new-joke-designed.png)

### User Registration

I suppose now would be a good time to add support for user registration! Did you forget like I did? 😅 Well, let's get that bit added before moving on.

Luckily, all we need to do to support this is to update `app/utils/session.server.ts` with a `register` function that's pretty similar to our `login` function. The difference here is that we need to use `bcrypt.hash` to hash the password before we store it in the database. Then update the `register` case in our `app/routes/login.tsx` route to handle the registration.

💿 Update both `app/utils/session.server.ts` and `app/routes/login.tsx` to handle user registration.

<details>

<summary>app/utils/session.server.ts</summary>

```tsx filename=app/utils/session.server.ts lines=[14-23]
import bcrypt from "bcryptjs";
import {
  createCookieSessionStorage,
  redirect,
} from "remix";

import { db } from "./db.server";

type LoginForm = {
  username: string;
  password: string;
};

export async function register({
  username,
  password,
}: LoginForm) {
  const passwordHash = await bcrypt.hash(password, 10);
  const user = await db.user.create({
    data: { username, passwordHash },
  });
  return { id: user.id, username };
}

export async function login({
  username,
  password,
}: LoginForm) {
  const user = await db.user.findUnique({
    where: { username },
  });
  if (!user) return null;
  const isCorrectPassword = await bcrypt.compare(
    password,
    user.passwordHash
  );
  if (!isCorrectPassword) return null;
  return { id: user.id, username };
}

const sessionSecret = process.env.SESSION_SECRET;
if (!sessionSecret) {
  throw new Error("SESSION_SECRET must be set");
}

const storage = createCookieSessionStorage({
  cookie: {
    name: "RJ_session",
    // normally you want this to be `secure: true`
    // but that doesn't work on localhost for Safari
    // https://web.dev/when-to-use-local-https/
    secure: process.env.NODE_ENV === "production",
    secrets: [sessionSecret],
    sameSite: "lax",
    path: "/",
    maxAge: 60 * 60 * 24 * 30,
    httpOnly: true,
  },
});

function getUserSession(request: Request) {
  return storage.getSession(request.headers.get("Cookie"));
}

export async function getUserId(request: Request) {
  const session = await getUserSession(request);
  const userId = session.get("userId");
  if (!userId || typeof userId !== "string") return null;
  return userId;
}

export async function requireUserId(
  request: Request,
  redirectTo: string = new URL(request.url).pathname
) {
  const session = await getUserSession(request);
  const userId = session.get("userId");
  if (!userId || typeof userId !== "string") {
    const searchParams = new URLSearchParams([
      ["redirectTo", redirectTo],
    ]);
    throw redirect(`/login?${searchParams}`);
  }
  return userId;
}

export async function getUser(request: Request) {
  const userId = await getUserId(request);
  if (typeof userId !== "string") {
    return null;
  }

  try {
    const user = await db.user.findUnique({
      where: { id: userId },
      select: { id: true, username: true },
    });
    return user;
  } catch {
    throw logout(request);
  }
}

export async function logout(request: Request) {
  const session = await getUserSession(request);
  return redirect("/login", {
    headers: {
      "Set-Cookie": await storage.destroySession(session),
    },
  });
}

export async function createUserSession(
  userId: string,
  redirectTo: string
) {
  const session = await storage.getSession();
  session.set("userId", userId);
  return redirect(redirectTo, {
    headers: {
      "Set-Cookie": await storage.commitSession(session),
    },
  });
}
```

</details>

<details>

<summary>app/routes/login.tsx</summary>

```tsx filename=app/routes/login.tsx lines=[13,97-103]
import type { ActionFunction, LinksFunction } from "remix";
import {
  useActionData,
  json,
  useSearchParams,
  Link,
} from "remix";

import { db } from "~/utils/db.server";
import {
  createUserSession,
  login,
  register,
} from "~/utils/session.server";
import stylesUrl from "~/styles/login.css";

export const links: LinksFunction = () => {
  return [{ rel: "stylesheet", href: stylesUrl }];
};

function validateUsername(username: unknown) {
  if (typeof username !== "string" || username.length < 3) {
    return `Usernames must be at least 3 characters long`;
  }
}

function validatePassword(password: unknown) {
  if (typeof password !== "string" || password.length < 6) {
    return `Passwords must be at least 6 characters long`;
  }
}

type ActionData = {
  formError?: string;
  fieldErrors?: {
    username: string | undefined;
    password: string | undefined;
  };
  fields?: {
    loginType: string;
    username: string;
    password: string;
  };
};

const badRequest = (data: ActionData) =>
  json(data, { status: 400 });

export const action: ActionFunction = async ({
  request,
}) => {
  const form = await request.formData();
  const loginType = form.get("loginType");
  const username = form.get("username");
  const password = form.get("password");
  const redirectTo = form.get("redirectTo") || "/jokes";
  if (
    typeof loginType !== "string" ||
    typeof username !== "string" ||
    typeof password !== "string" ||
    typeof redirectTo !== "string"
  ) {
    return badRequest({
      formError: `Form not submitted correctly.`,
    });
  }

  const fields = { loginType, username, password };
  const fieldErrors = {
    username: validateUsername(username),
    password: validatePassword(password),
  };
  if (Object.values(fieldErrors).some(Boolean))
    return badRequest({ fieldErrors, fields });

  switch (loginType) {
    case "login": {
      const user = await login({ username, password });
      if (!user) {
        return badRequest({
          fields,
          formError: `Username/Password combination is incorrect`,
        });
      }
      return createUserSession(user.id, redirectTo);
    }
    case "register": {
      const userExists = await db.user.findFirst({
        where: { username },
      });
      if (userExists) {
        return badRequest({
          fields,
          formError: `User with username ${username} already exists`,
        });
      }
      const user = await register({ username, password });
      if (!user) {
        return badRequest({
          fields,
          formError: `Something went wrong trying to create a new user.`,
        });
      }
      return createUserSession(user.id, redirectTo);
    }
    default: {
      return badRequest({
        fields,
        formError: `Login type invalid`,
      });
    }
  }
};

export default function Login() {
  const actionData = useActionData<ActionData>();
  const [searchParams] = useSearchParams();
  return (
    <div className="container">
      <div className="content" data-light="">
        <h1>Login</h1>
        <form method="post">
          <input
            type="hidden"
            name="redirectTo"
            value={
              searchParams.get("redirectTo") ?? undefined
            }
          />
          <fieldset>
            <legend className="sr-only">
              Login or Register?
            </legend>
            <label>
              <input
                type="radio"
                name="loginType"
                value="login"
                defaultChecked={
                  !actionData?.fields?.loginType ||
                  actionData?.fields?.loginType === "login"
                }
              />{" "}
              Login
            </label>
            <label>
              <input
                type="radio"
                name="loginType"
                value="register"
                defaultChecked={
                  actionData?.fields?.loginType ===
                  "register"
                }
              />{" "}
              Register
            </label>
          </fieldset>
          <div>
            <label htmlFor="username-input">Username</label>
            <input
              type="text"
              id="username-input"
              name="username"
              defaultValue={actionData?.fields?.username}
              aria-invalid={Boolean(
                actionData?.fieldErrors?.username
              )}
              aria-errormessage={
                actionData?.fieldErrors?.username
                  ? "username-error"
                  : undefined
              }
            />
            {actionData?.fieldErrors?.username ? (
              <p
                className="form-validation-error"
                role="alert"
                id="username-error"
              >
                {actionData.fieldErrors.username}
              </p>
            ) : null}
          </div>
          <div>
            <label htmlFor="password-input">Password</label>
            <input
              id="password-input"
              name="password"
              defaultValue={actionData?.fields?.password}
              type="password"
              aria-invalid={
                Boolean(
                  actionData?.fieldErrors?.password
                ) || undefined
              }
              aria-errormessage={
                actionData?.fieldErrors?.password
                  ? "password-error"
                  : undefined
              }
            />
            {actionData?.fieldErrors?.password ? (
              <p
                className="form-validation-error"
                role="alert"
                id="password-error"
              >
                {actionData.fieldErrors.password}
              </p>
            ) : null}
          </div>
          <div id="form-error-message">
            {actionData?.formError ? (
              <p
                className="form-validation-error"
                role="alert"
              >
                {actionData.formError}
              </p>
            ) : null}
          </div>
          <button type="submit" className="button">
            Submit
          </button>
        </form>
      </div>
      <div className="links">
        <ul>
          <li>
            <Link to="/">Home</Link>
          </li>
          <li>
            <Link to="/jokes">Jokes</Link>
          </li>
        </ul>
      </div>
    </div>
  );
}
```

</details>

Phew, there we go. Now users can register for a new account!

## Unexpected errors

I'm sorry, but there's no way you'll be able to avoid errors at some point. Servers fall over, co-workers use `// @ts-ignore`, and so on. So we need to just embrace the possibility of unexpected errors and deal with them.

Luckily, error handling in Remix is stellar. You may have used React's [Error Boundary feature](https://reactjs.org/docs/error-boundaries.html#gatsby-focus-wrapper). With Remix, your route modules can export an [`ErrorBoundary` component](../api/conventions#errorboundary) and it will be used. But it's even cooler because it works on the server too! Not only that, but it'll handle errors in `loader`s and `action`s too! Wowza! So let's get to it!

We're going to add four Error Boundaries in our app. One in each of the child routes in `app/routes/jokes/*` in case there's an error reading or processing stuff with the jokes, and one in `app/root.tsx` to handle errors for everything else.

<docs-info>The `app/root.tsx` ErrorBoundary is a bit more complicated</docs-info>

Remember that the `app/root.tsx` module is responsible for rendering our `<html>` element. When the `ErrorBoundary` is rendered, it's rendered _in place_ of the default export. That means the `app/root.tsx` module should render the `<html>` element along with the `<Link />` elements, etc.

💿 Add a simple ErrorBoundary to each of those files.

<details>

<summary>app/root.tsx</summary>

```tsx filename=app/root.tsx lines=[57-67]
import type { LinksFunction } from "remix";
import { Links, LiveReload, Outlet } from "remix";

import globalStylesUrl from "./styles/global.css";
import globalMediumStylesUrl from "./styles/global-medium.css";
import globalLargeStylesUrl from "./styles/global-large.css";

export const links: LinksFunction = () => {
  return [
    {
      rel: "stylesheet",
      href: globalStylesUrl,
    },
    {
      rel: "stylesheet",
      href: globalMediumStylesUrl,
      media: "print, (min-width: 640px)",
    },
    {
      rel: "stylesheet",
      href: globalLargeStylesUrl,
      media: "screen and (min-width: 1024px)",
    },
  ];
};

function Document({
  children,
  title = `Remix: So great, it's funny!`,
}: {
  children: React.ReactNode;
  title?: string;
}) {
  return (
    <html lang="en">
      <head>
        <meta charSet="utf-8" />
        <title>{title}</title>
        <Links />
      </head>
      <body>
        {children}
        <LiveReload />
      </body>
    </html>
  );
}

export default function App() {
  return (
    <Document>
      <Outlet />
    </Document>
  );
}

export function ErrorBoundary({ error }: { error: Error }) {
  return (
    <Document title="Uh-oh!">
      <div className="error-container">
        <h1>App Error</h1>
        <pre>{error.message}</pre>
      </div>
    </Document>
  );
}
```

</details>

<details>

<summary>app/routes/jokes/$jokeId.tsx</summary>

```tsx filename=app/routes/jokes/$jokeId.tsx nocopy
// ...

import { Link, useLoaderData, useParams } from "remix";

// ...

export function ErrorBoundary() {
  const { jokeId } = useParams();
  return (
    <div className="error-container">{`There was an error loading joke by the id ${jokeId}. Sorry.`}</div>
  );
}
```

</details>

<details>

<summary>app/routes/jokes/new.tsx</summary>

```tsx filename=app/routes/jokes/new.tsx nocopy
// ...

export function ErrorBoundary() {
  return (
    <div className="error-container">
      Something unexpected went wrong. Sorry about that.
    </div>
  );
}
```

</details>

<details>

<summary>app/routes/jokes/index.tsx</summary>

```tsx filename=app/routes/jokes/index.tsx nocopy
// ...

export function ErrorBoundary() {
  return (
    <div className="error-container">
      I did a whoopsies.
    </div>
  );
}
```

</details>

Ok great, with those in place, let's check what happens when there's an error. Go ahead and just add this to the default component, loader, or action of each of the routes. Here's what I get:

![App error](/jokes-tutorial/img/app-level-error.png)

![Joke Page Error](/jokes-tutorial/img/joke-id-error.png)

![Joke Index Page Error](/jokes-tutorial/img/jokes-index-error.png)

![New Joke Page Error](/jokes-tutorial/img/new-joke-error.png)

What I love about this is that in the case of the children routes, the only unusable part of the app is the part that actually broke. The rest of the app is completely interactive. There's another point for the user's experience!

## Expected errors

Sometimes users do things we can anticipate. I'm not talking about validation necessarily. I'm talking about things like whether the user's authenticated (status `401`) or authorized (status `403`) to do what they're trying to do. Or maybe they're looking for something that isn't there (status `404`).

It might help to think of the unexpected errors as 500-level errors ([server errors](https://developer.mozilla.org/en-US/docs/Web/HTTP/Status#server_error_responses)) and the expected errors as 400-level errors ([client errors](https://developer.mozilla.org/en-US/docs/Web/HTTP/Status#client_error_responses)).

For client error responses, Remix offers something similar to Error Boundaries. It's called [`Catch Boundaries`](../api/conventions#catchboundary) and it works almost exactly the same. In this case, when your server code detects a problem, it'll throw a [`Response`](https://developer.mozilla.org/en-US/docs/Web/API/Response) object. Remix then catches that thrown response and renders your `CatchBoundary`. Just like the `useLoaderData` hook to get data from the `loader` and the `useActionData` hook to get data from the `action`, the `CatchBoundary` gets its data from the `useCatch` hook. This will return the `Response` that was thrown.

One last thing, this isn't for form validations and stuff. We already discussed that earlier with `useActionData`. This is just for situations where the user did something that means we can't reasonably render our default component so we want to render something else instead.

<docs-info>`ErrorBoundary` and `CatchBoundary` allow our default exports to represent the "happy path" and not worry about errors. If the default component is rendered, then we can assume all is right with the world.</docs-info>

With that understanding, we're going to add a `CatchBoundary` component to the following routes:

- `app/root.tsx` - Just as a last resort fallback.
- `app/routes/jokes/$jokeId.tsx` - When a user tries to access a joke that doesn't exist (404).
- `app/routes/jokes/new.tsx` - When a user tries to go to this page without being authenticated (401). Right now they'll just get redirected to the login if they try to submit it without authenticating. That would be super annoying to spend time writing a joke only to get redirected. Rather than inexplicably redirecting them, we could render a message that says they need to authenticate first.
- `app/routes/jokes/index.tsx` - If there are no jokes in the database then a random joke is 404-not found. (simulate this by deleting the `prisma/dev.db` and running `npx prisma db push`. Don't forget to run `npx prisma db seed` afterwards to get your seed data back.)

💿 Let's add these CatchBoundaries to the routes.

<details>

<summary>app/root.tsx</summary>

```tsx filename=app/root.tsx lines=[2,57-71]
import type { LinksFunction } from "remix";
import { Links, LiveReload, Outlet, useCatch } from "remix";

import globalStylesUrl from "./styles/global.css";
import globalMediumStylesUrl from "./styles/global-medium.css";
import globalLargeStylesUrl from "./styles/global-large.css";

export const links: LinksFunction = () => {
  return [
    {
      rel: "stylesheet",
      href: globalStylesUrl,
    },
    {
      rel: "stylesheet",
      href: globalMediumStylesUrl,
      media: "print, (min-width: 640px)",
    },
    {
      rel: "stylesheet",
      href: globalLargeStylesUrl,
      media: "screen and (min-width: 1024px)",
    },
  ];
};

function Document({
  children,
  title = `Remix: So great, it's funny!`,
}: {
  children: React.ReactNode;
  title?: string;
}) {
  return (
    <html lang="en">
      <head>
        <meta charSet="utf-8" />
        <title>{title}</title>
        <Links />
      </head>
      <body>
        {children}
        <LiveReload />
      </body>
    </html>
  );
}

export default function App() {
  return (
    <Document>
      <Outlet />
    </Document>
  );
}

export function CatchBoundary() {
  const caught = useCatch();

  return (
    <Document
      title={`${caught.status} ${caught.statusText}`}
    >
      <div className="error-container">
        <h1>
          {caught.status} {caught.statusText}
        </h1>
      </div>
    </Document>
  );
}

export function ErrorBoundary({ error }: { error: Error }) {
  return (
    <Document title="Uh-oh!">
      <div className="error-container">
        <h1>App Error</h1>
        <pre>{error.message}</pre>
      </div>
    </Document>
  );
}
```

</details>

<details>

<summary>app/routes/jokes/$jokeId.tsx</summary>

```tsx filename=app/routes/jokes/$jokeId.tsx lines=[5,20-24,41-52]
import type { LoaderFunction } from "remix";
import {
  Link,
  useLoaderData,
  useCatch,
  useParams,
} from "remix";
import type { Joke } from "@prisma/client";

import { db } from "~/utils/db.server";

type LoaderData = { joke: Joke };

export const loader: LoaderFunction = async ({
  params,
}) => {
  const joke = await db.joke.findUnique({
    where: { id: params.jokeId },
  });
  if (!joke) {
    throw new Response("What a joke! Not found.", {
      status: 404,
    });
  }
  const data: LoaderData = { joke };
  return data;
};

export default function JokeRoute() {
  const data = useLoaderData<LoaderData>();

  return (
    <div>
      <p>Here's your hilarious joke:</p>
      <p>{data.joke.content}</p>
      <Link to=".">{data.joke.name} Permalink</Link>
    </div>
  );
}

export function CatchBoundary() {
  const caught = useCatch();
  const params = useParams();
  if (caught.status === 404) {
    return (
      <div className="error-container">
        Huh? What the heck is "{params.jokeId}"?
      </div>
    );
  }
  throw new Error(`Unhandled error: ${caught.status}`);
}

export function ErrorBoundary() {
  const { jokeId } = useParams();
  return (
    <div className="error-container">{`There was an error loading joke by the id ${jokeId}. Sorry.`}</div>
  );
}
```

</details>

<details>

<summary>app/routes/jokes/index.tsx</summary>

```tsx filename=app/routes/jokes/index.tsx lines=[2,16-20,39-52]
import type { LoaderFunction } from "remix";
import { useLoaderData, Link, useCatch } from "remix";
import type { Joke } from "@prisma/client";

import { db } from "~/utils/db.server";

type LoaderData = { randomJoke: Joke };

export const loader: LoaderFunction = async () => {
  const count = await db.joke.count();
  const randomRowNumber = Math.floor(Math.random() * count);
  const [randomJoke] = await db.joke.findMany({
    take: 1,
    skip: randomRowNumber,
  });
  if (!randomJoke) {
    throw new Response("No random joke found", {
      status: 404,
    });
  }
  const data: LoaderData = { randomJoke };
  return data;
};

export default function JokesIndexRoute() {
  const data = useLoaderData<LoaderData>();

  return (
    <div>
      <p>Here's a random joke:</p>
      <p>{data.randomJoke.content}</p>
      <Link to={data.randomJoke.id}>
        "{data.randomJoke.name}" Permalink
      </Link>
    </div>
  );
}

export function CatchBoundary() {
  const caught = useCatch();

  if (caught.status === 404) {
    return (
      <div className="error-container">
        There are no jokes to display.
      </div>
    );
  }
  throw new Error(
    `Unexpected caught response with status: ${caught.status}`
  );
}

export function ErrorBoundary() {
  return (
    <div className="error-container">
      I did a whoopsies.
    </div>
  );
}
```

</details>

<details>

<summary>app/routes/jokes/new.tsx</summary>

```tsx filename=app/routes/jokes/new.tsx lines=[6,16-24,156-167]
import type { ActionFunction, LoaderFunction } from "remix";
import {
  useActionData,
  redirect,
  json,
  useCatch,
  Link,
} from "remix";

import { db } from "~/utils/db.server";
import {
  requireUserId,
  getUserId,
} from "~/utils/session.server";

export const loader: LoaderFunction = async ({
  request,
}) => {
  const userId = await getUserId(request);
  if (!userId) {
    throw new Response("Unauthorized", { status: 401 });
  }
  return {};
};

function validateJokeContent(content: string) {
  if (content.length < 10) {
    return `That joke is too short`;
  }
}

function validateJokeName(name: string) {
  if (name.length < 3) {
    return `That joke's name is too short`;
  }
}

type ActionData = {
  formError?: string;
  fieldErrors?: {
    name: string | undefined;
    content: string | undefined;
  };
  fields?: {
    name: string;
    content: string;
  };
};

const badRequest = (data: ActionData) =>
  json(data, { status: 400 });

export const action: ActionFunction = async ({
  request,
}) => {
  const userId = await requireUserId(request);
  const form = await request.formData();
  const name = form.get("name");
  const content = form.get("content");
  if (
    typeof name !== "string" ||
    typeof content !== "string"
  ) {
    return badRequest({
      formError: `Form not submitted correctly.`,
    });
  }

  const fieldErrors = {
    name: validateJokeName(name),
    content: validateJokeContent(content),
  };
  const fields = { name, content };
  if (Object.values(fieldErrors).some(Boolean)) {
    return badRequest({ fieldErrors, fields });
  }

  const joke = await db.joke.create({
    data: { ...fields, jokesterId: userId },
  });
  return redirect(`/jokes/${joke.id}`);
};

export default function NewJokeRoute() {
  const actionData = useActionData<ActionData>();

  return (
    <div>
      <p>Add your own hilarious joke</p>
      <form method="post">
        <div>
          <label>
            Name:{" "}
            <input
              type="text"
              defaultValue={actionData?.fields?.name}
              name="name"
              aria-invalid={
                Boolean(actionData?.fieldErrors?.name) ||
                undefined
              }
              aria-errormessage={
                actionData?.fieldErrors?.name
                  ? "name-error"
                  : undefined
              }
            />
          </label>
          {actionData?.fieldErrors?.name ? (
            <p
              className="form-validation-error"
              role="alert"
              id="name-error"
            >
              {actionData.fieldErrors.name}
            </p>
          ) : null}
        </div>
        <div>
          <label>
            Content:{" "}
            <textarea
              defaultValue={actionData?.fields?.content}
              name="content"
              aria-invalid={
                Boolean(actionData?.fieldErrors?.content) ||
                undefined
              }
              aria-errormessage={
                actionData?.fieldErrors?.content
                  ? "content-error"
                  : undefined
              }
            />
          </label>
          {actionData?.fieldErrors?.content ? (
            <p
              className="form-validation-error"
              role="alert"
              id="content-error"
            >
              {actionData.fieldErrors.content}
            </p>
          ) : null}
        </div>
        <div>
          <button type="submit" className="button">
            Add
          </button>
        </div>
      </form>
    </div>
  );
}

export function CatchBoundary() {
  const caught = useCatch();

  if (caught.status === 401) {
    return (
      <div className="error-container">
        <p>You must be logged in to create a joke.</p>
        <Link to="/login">Login</Link>
      </div>
    );
  }
}

export function ErrorBoundary() {
  return (
    <div className="error-container">
      Something unexpected went wrong. Sorry about that.
    </div>
  );
}
```

</details>

Here's what I've got with that:

![App 400 Bad Request](/jokes-tutorial/img/app-400.png)

![A 404 on the joke page](/jokes-tutorial/img/joke-404.png)

![A 404 on the random joke page](/jokes-tutorial/img/jokes-404.png)

![A 401 on the new joke page](/jokes-tutorial/img/new-joke-401.png)

Awesome! We're ready to handle errors and it didn't complicate our happy path one bit! 🎉

Oh, and don't you love how just like with the `ErrorBoundary`, it's all contextual? So the rest of the app continues to function just as well. Another point for user experience 💪

You know what, while we're adding catch boundaries. Why don't we improve the `app/routes/jokes/$jokeId.tsx` route a bit by allowing users to delete the joke if they own it. If they don't, we can give them a 401 error in the catch boundary.

One thing to keep in mind with `delete` is that HTML forms only support `method="get"` and `method="post"`. They don't support `method="delete"`. So to make sure our form will work with and without JavaScript, it's a good idea to do something like this:

```tsx
<form method="post">
  <input type="hidden" name="_method" value="delete" />
  <button type="submit">Delete</button>
</form>
```

And then the `action` can determine whether the intention is to delete based on the `request.formData().get('_method')`.

💿 Add a delete capability to `app/routes/jokes/$jokeId.tsx` route.

<details>

<summary>app/routes/jokes/$jokeId.tsx</summary>

```tsx filename=app/routes/jokes/$jokeId.tsx lines=[2,7,12,31-61,71-80,89-95,103-109]
import type { Joke } from "@prisma/client";
import type { ActionFunction, LoaderFunction } from "remix";
import {
  Link,
  useLoaderData,
  useCatch,
  redirect,
  useParams,
} from "remix";

import { db } from "~/utils/db.server";
import { requireUserId } from "~/utils/session.server";

type LoaderData = { joke: Joke };

export const loader: LoaderFunction = async ({
  params,
}) => {
  const joke = await db.joke.findUnique({
    where: { id: params.jokeId },
  });
  if (!joke) {
    throw new Response("What a joke! Not found.", {
      status: 404,
    });
  }
  const data: LoaderData = { joke };
  return data;
};

export const action: ActionFunction = async ({
  request,
  params,
}) => {
  const form = await request.formData();
  if (form.get("_method") !== "delete") {
    throw new Response(
      `The _method ${form.get("_method")} is not supported`,
      { status: 400 }
    );
  }
  const userId = await requireUserId(request);
  const joke = await db.joke.findUnique({
    where: { id: params.jokeId },
  });
  if (!joke) {
    throw new Response("Can't delete what does not exist", {
      status: 404,
    });
  }
  if (joke.jokesterId !== userId) {
    throw new Response(
      "Pssh, nice try. That's not your joke",
      {
        status: 401,
      }
    );
  }
  await db.joke.delete({ where: { id: params.jokeId } });
  return redirect("/jokes");
};

export default function JokeRoute() {
  const data = useLoaderData<LoaderData>();

  return (
    <div>
      <p>Here's your hilarious joke:</p>
      <p>{data.joke.content}</p>
      <Link to=".">{data.joke.name} Permalink</Link>
      <form method="post">
        <input
          type="hidden"
          name="_method"
          value="delete"
        />
        <button type="submit" className="button">
          Delete
        </button>
      </form>
    </div>
  );
}

export function CatchBoundary() {
  const caught = useCatch();
  const params = useParams();
  switch (caught.status) {
    case 400: {
      return (
        <div className="error-container">
          What you're trying to do is not allowed.
        </div>
      );
    }
    case 404: {
      return (
        <div className="error-container">
          Huh? What the heck is {params.jokeId}?
        </div>
      );
    }
    case 401: {
      return (
        <div className="error-container">
          Sorry, but {params.jokeId} is not your joke.
        </div>
      );
    }
    default: {
      throw new Error(`Unhandled error: ${caught.status}`);
    }
  }
}

export function ErrorBoundary({ error }: { error: Error }) {
  console.error(error);
  const { jokeId } = useParams();
  return (
    <div className="error-container">{`There was an error loading joke by the id ${jokeId}. Sorry.`}</div>
  );
}
```

</details>

Now that people will get a proper error message if they try to delete a joke that is not theirs, maybe we could also simply hide the delete button if the user doesn't own the joke.

<details>

<summary>app/routes/jokes/$jokeId.tsx</summary>

```tsx filename=app/routes/jokes/$jokeId.tsx lines=[13,17,23,34,79-90]
import type { Joke } from "@prisma/client";
import type { ActionFunction, LoaderFunction } from "remix";
import {
  Link,
  useLoaderData,
  useCatch,
  redirect,
  useParams,
} from "remix";

import { db } from "~/utils/db.server";
import {
  getUserId,
  requireUserId,
} from "~/utils/session.server";

type LoaderData = { joke: Joke; isOwner: boolean };

export const loader: LoaderFunction = async ({
  request,
  params,
}) => {
  const userId = await getUserId(request);
  const joke = await db.joke.findUnique({
    where: { id: params.jokeId },
  });
  if (!joke) {
    throw new Response("What a joke! Not found.", {
      status: 404,
    });
  }
  const data: LoaderData = {
    joke,
    isOwner: userId === joke.jokesterId,
  };
  return data;
};

export const action: ActionFunction = async ({
  request,
  params,
}) => {
  const form = await request.formData();
  if (form.get("_method") !== "delete") {
    throw new Response(
      `The _method ${form.get("_method")} is not supported`,
      { status: 400 }
    );
  }
  const userId = await requireUserId(request);
  const joke = await db.joke.findUnique({
    where: { id: params.jokeId },
  });
  if (!joke) {
    throw new Response("Can't delete what does not exist", {
      status: 404,
    });
  }
  if (joke.jokesterId !== userId) {
    throw new Response(
      "Pssh, nice try. That's not your joke",
      {
        status: 401,
      }
    );
  }
  await db.joke.delete({ where: { id: params.jokeId } });
  return redirect("/jokes");
};

export default function JokeRoute() {
  const data = useLoaderData<LoaderData>();

  return (
    <div>
      <p>Here's your hilarious joke:</p>
      <p>{data.joke.content}</p>
      <Link to=".">{data.joke.name} Permalink</Link>
      {data.isOwner ? (
        <form method="post">
          <input
            type="hidden"
            name="_method"
            value="delete"
          />
          <button type="submit" className="button">
            Delete
          </button>
        </form>
      ) : null}
    </div>
  );
}

export function CatchBoundary() {
  const caught = useCatch();
  const params = useParams();
  switch (caught.status) {
    case 400: {
      return (
        <div className="error-container">
          What you're trying to do is not allowed.
        </div>
      );
    }
    case 404: {
      return (
        <div className="error-container">
          Huh? What the heck is {params.jokeId}?
        </div>
      );
    }
    case 401: {
      return (
        <div className="error-container">
          Sorry, but {params.jokeId} is not your joke.
        </div>
      );
    }
    default: {
      throw new Error(`Unhandled error: ${caught.status}`);
    }
  }
}

export function ErrorBoundary({ error }: { error: Error }) {
  console.error(error);

  const { jokeId } = useParams();
  return (
    <div className="error-container">{`There was an error loading joke by the id ${jokeId}. Sorry.`}</div>
  );
}
```

</details>

## SEO with Meta tags

Meta tags are useful for SEO and social media. The tricky bit is that often the part of the code that has access to the data you need is in components that request/use the data.

This is why Remix has the [`meta`](../api/conventions#meta) export. Why don't you go through and add a useful few meta tags to the following routes:

- `app/routes/index.tsx`
- `app/routes/login.tsx`
- `app/routes/jokes/$jokeId.tsx` - (this one you can reference the joke's name in the title which is fun)

But before you get started, remember that we're in charge of rendering everything from the `<html>` to the `</html>` which means we need to make sure these `meta` tags are rendered in the `<head>` of the `<html>`. This is why Remix gives us a [`<Meta />` component](../api/remix#meta-links-scripts).

💿 Add the `<Meta />` component to `app/root.tsx`, and add the `meta` export to the routes mentioned above. The `<Meta />` component needs to be placed above the existing `<title>` tag to be able to overwrite it when provided.

<details>

<summary>app/root.tsx</summary>

```tsx filename=app/root.tsx lines=[1,7,33-45,58]
import type { LinksFunction, MetaFunction } from "remix";
import {
  Links,
  LiveReload,
  Outlet,
  useCatch,
  Meta,
} from "remix";

import globalStylesUrl from "./styles/global.css";
import globalMediumStylesUrl from "./styles/global-medium.css";
import globalLargeStylesUrl from "./styles/global-large.css";

export const links: LinksFunction = () => {
  return [
    {
      rel: "stylesheet",
      href: globalStylesUrl,
    },
    {
      rel: "stylesheet",
      href: globalMediumStylesUrl,
      media: "print, (min-width: 640px)",
    },
    {
      rel: "stylesheet",
      href: globalLargeStylesUrl,
      media: "screen and (min-width: 1024px)",
    },
  ];
};

export const meta: MetaFunction = () => {
  const description = `Learn Remix and laugh at the same time!`;
  return {
    description,
    keywords: "Remix,jokes",
    "twitter:image": "https://remix-jokes.lol/social.png",
    "twitter:card": "summary_large_image",
    "twitter:creator": "@remix_run",
    "twitter:site": "@remix_run",
    "twitter:title": "Remix Jokes",
    "twitter:description": description,
  };
};

function Document({
  children,
  title = `Remix: So great, it's funny!`,
}: {
  children: React.ReactNode;
  title?: string;
}) {
  return (
    <html lang="en">
      <head>
        <meta charSet="utf-8" />
        <Meta />
        <title>{title}</title>
        <Links />
      </head>
      <body>
        {children}
        <LiveReload />
      </body>
    </html>
  );
}

export default function App() {
  return (
    <Document>
      <Outlet />
    </Document>
  );
}

export function CatchBoundary() {
  const caught = useCatch();

  return (
    <Document
      title={`${caught.status} ${caught.statusText}`}
    >
      <div className="error-container">
        <h1>
          {caught.status} {caught.statusText}
        </h1>
      </div>
    </Document>
  );
}

export function ErrorBoundary({ error }: { error: Error }) {
  return (
    <Document title="Uh-oh!">
      <div className="error-container">
        <h1>App Error</h1>
        <pre>{error.message}</pre>
      </div>
    </Document>
  );
}
```

</details>

<details>

<summary>app/routes/index.tsx</summary>

```tsx filename=app/routes/index.tsx lines=[1,10-14]
import type { LinksFunction, MetaFunction } from "remix";
import { Link } from "remix";

import stylesUrl from "~/styles/index.css";

export const links: LinksFunction = () => {
  return [{ rel: "stylesheet", href: stylesUrl }];
};

export const meta: MetaFunction = () => ({
  title: "Remix: So great, it's funny!",
  description:
    "Remix jokes app. Learn Remix and laugh at the same time!",
});

export default function Index() {
  return (
    <div className="container">
      <div className="content">
        <h1>
          Remix <span>Jokes!</span>
        </h1>
        <nav>
          <ul>
            <li>
              <Link to="jokes">Read Jokes</Link>
            </li>
          </ul>
        </nav>
      </div>
    </div>
  );
}
```

</details>

<details>

<summary>app/routes/login.tsx</summary>

```tsx filename=app/routes/login.tsx lines=[4,25-31]
import type {
  ActionFunction,
  LinksFunction,
  MetaFunction,
} from "remix";
import {
  useActionData,
  json,
  useSearchParams,
  Link,
} from "remix";

import { db } from "~/utils/db.server";
import {
  createUserSession,
  login,
  register,
} from "~/utils/session.server";
import stylesUrl from "~/styles/login.css";

export const links: LinksFunction = () => {
  return [{ rel: "stylesheet", href: stylesUrl }];
};

export const meta: MetaFunction = () => {
  return {
    title: "Remix Jokes | Login",
    description:
      "Login to submit your own jokes to Remix Jokes!",
  };
};

function validateUsername(username: unknown) {
  if (typeof username !== "string" || username.length < 3) {
    return `Usernames must be at least 3 characters long`;
  }
}

function validatePassword(password: unknown) {
  if (typeof password !== "string" || password.length < 6) {
    return `Passwords must be at least 6 characters long`;
  }
}

type ActionData = {
  formError?: string;
  fieldErrors?: {
    username: string | undefined;
    password: string | undefined;
  };
  fields?: {
    loginType: string;
    username: string;
    password: string;
  };
};

const badRequest = (data: ActionData) =>
  json(data, { status: 400 });

export const action: ActionFunction = async ({
  request,
}) => {
  const form = await request.formData();
  const loginType = form.get("loginType");
  const username = form.get("username");
  const password = form.get("password");
  const redirectTo = form.get("redirectTo") || "/jokes";
  if (
    typeof loginType !== "string" ||
    typeof username !== "string" ||
    typeof password !== "string" ||
    typeof redirectTo !== "string"
  ) {
    return badRequest({
      formError: `Form not submitted correctly.`,
    });
  }

  const fields = { loginType, username, password };
  const fieldErrors = {
    username: validateUsername(username),
    password: validatePassword(password),
  };
  if (Object.values(fieldErrors).some(Boolean))
    return badRequest({ fieldErrors, fields });

  switch (loginType) {
    case "login": {
      const user = await login({ username, password });
      if (!user) {
        return badRequest({
          fields,
          formError: `Username/Password combination is incorrect`,
        });
      }
      return createUserSession(user.id, redirectTo);
    }
    case "register": {
      const userExists = await db.user.findFirst({
        where: { username },
      });
      if (userExists) {
        return badRequest({
          fields,
          formError: `User with username ${username} already exists`,
        });
      }
      const user = await register({ username, password });
      if (!user) {
        return badRequest({
          fields,
          formError: `Something went wrong trying to create a new user.`,
        });
      }
      return createUserSession(user.id, redirectTo);
    }
    default: {
      return badRequest({
        fields,
        formError: `Login type invalid`,
      });
    }
  }
};

export default function Login() {
  const actionData = useActionData<ActionData>();
  const [searchParams] = useSearchParams();
  return (
    <div className="container">
      <div className="content" data-light="">
        <h1>Login</h1>
        <form method="post">
          <input
            type="hidden"
            name="redirectTo"
            value={
              searchParams.get("redirectTo") ?? undefined
            }
          />
          <fieldset>
            <legend className="sr-only">
              Login or Register?
            </legend>
            <label>
              <input
                type="radio"
                name="loginType"
                value="login"
                defaultChecked={
                  !actionData?.fields?.loginType ||
                  actionData?.fields?.loginType === "login"
                }
              />{" "}
              Login
            </label>
            <label>
              <input
                type="radio"
                name="loginType"
                value="register"
                defaultChecked={
                  actionData?.fields?.loginType ===
                  "register"
                }
              />{" "}
              Register
            </label>
          </fieldset>
          <div>
            <label htmlFor="username-input">Username</label>
            <input
              type="text"
              id="username-input"
              name="username"
              defaultValue={actionData?.fields?.username}
              aria-invalid={Boolean(
                actionData?.fieldErrors?.username
              )}
              aria-errormessage={
                actionData?.fieldErrors?.username
                  ? "username-error"
                  : undefined
              }
            />
            {actionData?.fieldErrors?.username ? (
              <p
                className="form-validation-error"
                role="alert"
                id="username-error"
              >
                {actionData.fieldErrors.username}
              </p>
            ) : null}
          </div>
          <div>
            <label htmlFor="password-input">Password</label>
            <input
              id="password-input"
              name="password"
              defaultValue={actionData?.fields?.password}
              type="password"
              aria-invalid={
                Boolean(
                  actionData?.fieldErrors?.password
                ) || undefined
              }
              aria-errormessage={
                actionData?.fieldErrors?.password
                  ? "password-error"
                  : undefined
              }
            />
            {actionData?.fieldErrors?.password ? (
              <p
                className="form-validation-error"
                role="alert"
                id="password-error"
              >
                {actionData.fieldErrors.password}
              </p>
            ) : null}
          </div>
          <div id="form-error-message">
            {actionData?.formError ? (
              <p
                className="form-validation-error"
                role="alert"
              >
                {actionData.formError}
              </p>
            ) : null}
          </div>
          <button type="submit" className="button">
            Submit
          </button>
        </form>
      </div>
      <div className="links">
        <ul>
          <li>
            <Link to="/">Home</Link>
          </li>
          <li>
            <Link to="/jokes">Jokes</Link>
          </li>
        </ul>
      </div>
    </div>
  );
}
```

</details>

<details>

<summary>app/routes/jokes/$jokeId.tsx</summary>

```tsx filename=app/routes/jokes/$jokeId.tsx lines=[4,21-36]
import type {
  ActionFunction,
  LoaderFunction,
  MetaFunction,
} from "remix";
import {
  Link,
  useLoaderData,
  useCatch,
  redirect,
  useParams,
} from "remix";
import type { Joke } from "@prisma/client";

import { db } from "~/utils/db.server";
import {
  getUserId,
  requireUserId,
} from "~/utils/session.server";

export const meta: MetaFunction = ({
  data,
}: {
  data: LoaderData | undefined;
}) => {
  if (!data) {
    return {
      title: "No joke",
      description: "No joke found",
    };
  }
  return {
    title: `"${data.joke.name}" joke`,
    description: `Enjoy the "${data.joke.name}" joke and much more`,
  };
};

type LoaderData = { joke: Joke; isOwner: boolean };

export const loader: LoaderFunction = async ({
  request,
  params,
}) => {
  const userId = await getUserId(request);
  const joke = await db.joke.findUnique({
    where: { id: params.jokeId },
  });
  if (!joke) {
    throw new Response("What a joke! Not found.", {
      status: 404,
    });
  }
  const data: LoaderData = {
    joke,
    isOwner: userId === joke.jokesterId,
  };
  return data;
};

export const action: ActionFunction = async ({
  request,
  params,
}) => {
  const form = await request.formData();
  if (form.get("_method") !== "delete") {
    throw new Response(
      `The _method ${form.get("_method")} is not supported`,
      { status: 400 }
    );
  }
  const userId = await requireUserId(request);
  const joke = await db.joke.findUnique({
    where: { id: params.jokeId },
  });
  if (!joke) {
    throw new Response("Can't delete what does not exist", {
      status: 404,
    });
  }
  if (joke.jokesterId !== userId) {
    throw new Response(
      "Pssh, nice try. That's not your joke",
      {
        status: 401,
      }
    );
  }
  await db.joke.delete({ where: { id: params.jokeId } });
  return redirect("/jokes");
};

export default function JokeRoute() {
  const data = useLoaderData<LoaderData>();

  return (
    <div>
      <p>Here's your hilarious joke:</p>
      <p>{data.joke.content}</p>
      <Link to=".">{data.joke.name} Permalink</Link>
      {data.isOwner ? (
        <form method="post">
          <input
            type="hidden"
            name="_method"
            value="delete"
          />
          <button type="submit" className="button">
            Delete
          </button>
        </form>
      ) : null}
    </div>
  );
}

export function CatchBoundary() {
  const caught = useCatch();
  const params = useParams();
  switch (caught.status) {
    case 400: {
      return (
        <div className="error-container">
          What you're trying to do is not allowed.
        </div>
      );
    }
    case 404: {
      return (
        <div className="error-container">
          Huh? What the heck is {params.jokeId}?
        </div>
      );
    }
    case 401: {
      return (
        <div className="error-container">
          Sorry, but {params.jokeId} is not your joke.
        </div>
      );
    }
    default: {
      throw new Error(`Unhandled error: ${caught.status}`);
    }
  }
}

export function ErrorBoundary() {
  const { jokeId } = useParams();
  return (
    <div className="error-container">{`There was an error loading joke by the id ${jokeId}. Sorry.`}</div>
  );
}
```

</details>

Sweet! Now search engines and social media platforms will like our site a bit better.

## Resource Routes

Sometimes we want our routes to render something other than an HTML document. For example, maybe you have an endpoint that generates your social image for a blog post, or the image for a product, or the CSV data for a report, or an RSS feed, or sitemap, or maybe you want to implement API routes for your mobile app, or anything else.

This is what [Resource Routes](../guides/resource-routes) are for. I think it'd be cool to have an RSS feed of all our jokes. I think it would make sense to be at the URL `/jokes.rss`. For that to work, you'll need to escape the `.` because that character has special meaning in Remix route filenames. Learn more about [escaping special characters here](../api/conventions#escaping-special-characters).

<docs-info>Believe it or not, you've actually already made one of these. Check out your logout route! No UI necessary because it's just there to handle mutations and redirect lost souls.</docs-info>

For this one, you'll probably want to at least peek at the example unless you want to go read up on the RSS spec 😅.

💿 Make a `/jokes.rss` route.

<details>

<summary>app/routes/jokes[.]rss.tsx</summary>

```tsx filename=app/routes/jokes[.]rss.tsx
import type { LoaderFunction } from "remix";

import { db } from "~/utils/db.server";

function escapeCdata(s: string) {
  return s.replace(/\]\]>/g, "]]]]><![CDATA[>");
}

function escapeHtml(s: string) {
  return s
    .replace(/&/g, "&amp;")
    .replace(/</g, "&lt;")
    .replace(/>/g, "&gt;")
    .replace(/"/g, "&quot;")
    .replace(/'/g, "&#039;");
}

export const loader: LoaderFunction = async ({
  request,
}) => {
  const jokes = await db.joke.findMany({
    take: 100,
    orderBy: { createdAt: "desc" },
    include: { jokester: { select: { username: true } } },
  });

  const host =
    request.headers.get("X-Forwarded-Host") ??
    request.headers.get("host");
  if (!host) {
    throw new Error("Could not determine domain URL.");
  }
  const protocol = host.includes("localhost")
    ? "http"
    : "https";
  const domain = `${protocol}://${host}`;
  const jokesUrl = `${domain}/jokes`;

  const rssString = `
    <rss xmlns:blogChannel="${jokesUrl}" version="2.0">
      <channel>
        <title>Remix Jokes</title>
        <link>${jokesUrl}</link>
        <description>Some funny jokes</description>
        <language>en-us</language>
        <generator>Kody the Koala</generator>
        <ttl>40</ttl>
        ${jokes
          .map((joke) =>
            `
            <item>
              <title><![CDATA[${escapeCdata(
                joke.name
              )}]]></title>
              <description><![CDATA[A funny joke called ${escapeHtml(
                joke.name
              )}]]></description>
              <author><![CDATA[${escapeCdata(
                joke.jokester.username
              )}]]></author>
              <pubDate>${joke.createdAt.toUTCString()}</pubDate>
              <link>${jokesUrl}/${joke.id}</link>
              <guid>${jokesUrl}/${joke.id}</guid>
            </item>
          `.trim()
          )
          .join("\n")}
      </channel>
    </rss>
  `.trim();

  return new Response(rssString, {
    headers: {
      "Cache-Control": `public, max-age=${
        60 * 10
      }, s-maxage=${60 * 60 * 24}`,
      "Content-Type": "application/xml",
      "Content-Length": String(
        Buffer.byteLength(rssString)
      ),
    },
  });
};
```

</details>

![XML document for RSS feed](/jokes-tutorial/img/jokes-rss-feed.png)

Wahoo! You can seriously do anything you can imagine with this API. You could even make a JSON API for a native version of your app if you wanted to. Lots of power here.

💿 Feel free to throw a link to that RSS feed on `app/routes/index.tsx` and `app/routes/jokes.tsx` pages. Note that if you use `<Link />` you'll want to use the `reloadDocument` prop because you can't do a client-side transition to a URL that's not technically part of the React app.

## JavaScript...

Maybe we should actually include JavaScript on our JavaScript app. 😂

Seriously, pull up your network tab and navigate to our app.

![Network tab indicating no JavaScript is loaded](/jokes-tutorial/img/no-javascript.png)

Did you notice that our app isn't loading any JavaScript before now? 😆 This actually is pretty significant. Our entire app can work without JavaScript on the page at all. This is because Remix leverages the platform so well for us.

Why does it matter that our app works without JavaScript? Is it because we're worried about the 0.002% of users who run around with JS disabled? Not really. It's because not everyone's connected to your app on a lightning-fast connection and sometimes JavaScript takes some time to load or fails to load at all. Making your app functional without JavaScript means that when that happens, your app _still works_ for your users even before the JavaScript finishes loading.

Another point for user experience!

There are reasons to include JavaScript on the page. For example, some common UI experiences can't be accessible without JavaScript (focus management in particular is not great when you have full-page reloads all over the place). And we can make an even nicer user experience with optimistic UI (coming soon) when we have JavaScript on the page. But we thought it'd be cool to show you how far you can get with Remix without JavaScript for your users on poor network connections. 💪

Ok, so let's load JavaScript on this page now 😆

💿 Use Remix's [`<Scripts />` component](../api/remix#meta-links-scripts) component to load all the JavaScript files in `app/root.tsx`.

<details>

<summary>app/root.tsx</summary>

```tsx filename=app/root.tsx lines=[8,65,97]
import type { LinksFunction, MetaFunction } from "remix";
import {
  Links,
  LiveReload,
  Outlet,
  useCatch,
  Meta,
  Scripts,
} from "remix";

import globalStylesUrl from "./styles/global.css";
import globalMediumStylesUrl from "./styles/global-medium.css";
import globalLargeStylesUrl from "./styles/global-large.css";

export const links: LinksFunction = () => {
  return [
    {
      rel: "stylesheet",
      href: globalStylesUrl,
    },
    {
      rel: "stylesheet",
      href: globalMediumStylesUrl,
      media: "print, (min-width: 640px)",
    },
    {
      rel: "stylesheet",
      href: globalLargeStylesUrl,
      media: "screen and (min-width: 1024px)",
    },
  ];
};

export const meta: MetaFunction = () => {
  const description = `Learn Remix and laugh at the same time!`;
  return {
    description,
    keywords: "Remix,jokes",
    "twitter:image": "https://remix-jokes.lol/social.png",
    "twitter:card": "summary_large_image",
    "twitter:creator": "@remix_run",
    "twitter:site": "@remix_run",
    "twitter:title": "Remix Jokes",
    "twitter:description": description,
  };
};

function Document({
  children,
  title = `Remix: So great, it's funny!`,
}: {
  children: React.ReactNode;
  title?: string;
}) {
  return (
    <html lang="en">
      <head>
        <meta charSet="utf-8" />
        <Meta />
        <title>{title}</title>
        <Links />
      </head>
      <body>
        {children}
        <Scripts />
        <LiveReload />
      </body>
    </html>
  );
}

export default function App() {
  return (
    <Document>
      <Outlet />
    </Document>
  );
}

export function CatchBoundary() {
  const caught = useCatch();

  return (
    <Document
      title={`${caught.status} ${caught.statusText}`}
    >
      <div className="error-container">
        <h1>
          {caught.status} {caught.statusText}
        </h1>
      </div>
    </Document>
  );
}

export function ErrorBoundary({ error }: { error: Error }) {
  console.error(error);

  return (
    <Document title="Uh-oh!">
      <div className="error-container">
        <h1>App Error</h1>
        <pre>{error.message}</pre>
      </div>
    </Document>
  );
}
```

</details>

![Network tab showing JavaScript loaded](/jokes-tutorial/img/yes-javascript.png)

💿 Another thing we can do now is you can accept the `error` prop in all your `ErrorBoundary` components and `console.error(error);` and you'll get even server-side errors logged in the browser's console. 🤯

![Browser console showing the log of a server-side error](/jokes-tutorial/img/server-side-error-in-browser.png)

### Forms

Remix has its own [`<Form />`](../api/remix#form) component. When JavaScript is not yet loaded, it works the same way as a regular form, but when JavaScript is enabled, it's "progressively enhanced" to make a `fetch` request instead so we don't do a full-page reload.

💿 Find all `<form />` elements and change them to the Remix `<Form />` component.

### Prefetching

If a user focuses or mouses-over a link, it's likely they want to go there. So we can prefetch the page that they're going to. And this is all it takes to enable that for a specific link:

```
<Link prefetch="intent" to="somewhere/neat">Somewhere Neat</Link>
```

💿 Add `prefetch="intent"` to the list of Joke links in `app/routes/jokes.tsx`.

## Optimistic UI

Now that we have JavaScript on the page, we can benefit from _progressive enhancement_ and make our site _even better_ with JavaScript by adding some _optimistic UI_ to our app.

Even though our app is quite fast (especially locally 😅), some users may have a poor connection to our app. This means that they're going to submit their jokes, but then they'll have to wait for a while before they see anything. We could add a loading spinner somewhere, but it'd be a much better user experience to be optimistic about the success of the request and render what the user would see.

We have a pretty in depth [guide on Optimistic UI](../guides/optimistic-ui), so go give that a read

💿 Add Optimistic UI to the `app/routes/jokes/new.tsx` route.

Note, you'll probably want to create a new file in `app/components/` called `joke.tsx` so you can reuse that UI in both routes.

<details>

<summary>app/components/joke.tsx</summary>

```tsx filename=app/components/joke.tsx
import { Link, Form } from "remix";
import type { Joke } from "@prisma/client";

export function JokeDisplay({
  joke,
  isOwner,
  canDelete = true,
}: {
  joke: Pick<Joke, "content" | "name">;
  isOwner: boolean;
  canDelete?: boolean;
}) {
  return (
    <div>
      <p>Here's your hilarious joke:</p>
      <p>{joke.content}</p>
      <Link to=".">{joke.name} Permalink</Link>
      {isOwner ? (
        <Form method="post">
          <input
            type="hidden"
            name="_method"
            value="delete"
          />
          <button
            type="submit"
            className="button"
            disabled={!canDelete}
          >
            Delete
          </button>
        </Form>
      ) : null}
    </div>
  );
}
```

</details>

<details>

<summary>app/routes/jokes/$jokeId.tsx</summary>

```tsx filename=app/routes/jokes/$jokeId.tsx lines=[19,97]
import type {
  LoaderFunction,
  ActionFunction,
  MetaFunction,
} from "remix";
import {
  useLoaderData,
  useCatch,
  redirect,
  useParams,
} from "remix";
import type { Joke } from "@prisma/client";

import { db } from "~/utils/db.server";
import {
  getUserId,
  requireUserId,
} from "~/utils/session.server";
import { JokeDisplay } from "~/components/joke";

export const meta: MetaFunction = ({
  data,
}: {
  data: LoaderData | undefined;
}) => {
  if (!data) {
    return {
      title: "No joke",
      description: "No joke found",
    };
  }
  return {
    title: `"${data.joke.name}" joke`,
    description: `Enjoy the "${data.joke.name}" joke and much more`,
  };
};

type LoaderData = { joke: Joke; isOwner: boolean };

export const loader: LoaderFunction = async ({
  request,
  params,
}) => {
  const userId = await getUserId(request);

  const joke = await db.joke.findUnique({
    where: { id: params.jokeId },
  });
  if (!joke) {
    throw new Response("What a joke! Not found.", {
      status: 404,
    });
  }
  const data: LoaderData = {
    joke,
    isOwner: userId === joke.jokesterId,
  };
  return data;
};

export const action: ActionFunction = async ({
  request,
  params,
}) => {
  const form = await request.formData();
  if (form.get("_method") !== "delete") {
    throw new Response(
      `The _method ${form.get("_method")} is not supported`,
      { status: 400 }
    );
  }
  const userId = await requireUserId(request);
  const joke = await db.joke.findUnique({
    where: { id: params.jokeId },
  });
  if (!joke) {
    throw new Response("Can't delete what does not exist", {
      status: 404,
    });
  }
  if (joke.jokesterId !== userId) {
    throw new Response(
      "Pssh, nice try. That's not your joke",
      {
        status: 401,
      }
    );
  }
  await db.joke.delete({ where: { id: params.jokeId } });
  return redirect("/jokes");
};

export default function JokeRoute() {
  const data = useLoaderData<LoaderData>();

  return (
    <JokeDisplay joke={data.joke} isOwner={data.isOwner} />
  );
}

export function CatchBoundary() {
  const caught = useCatch();
  const params = useParams();
  switch (caught.status) {
    case 400: {
      return (
        <div className="error-container">
          What you're trying to do is not allowed.
        </div>
      );
    }
    case 404: {
      return (
        <div className="error-container">
          Huh? What the heck is {params.jokeId}?
        </div>
      );
    }
    case 401: {
      return (
        <div className="error-container">
          Sorry, but {params.jokeId} is not your joke.
        </div>
      );
    }
    default: {
      throw new Error(`Unhandled error: ${caught.status}`);
    }
  }
}

export function ErrorBoundary({ error }: { error: Error }) {
  console.error(error);

  const { jokeId } = useParams();
  return (
    <div className="error-container">{`There was an error loading joke by the id ${jokeId}. Sorry.`}</div>
  );
}
```

</details>

<details>

<summary>app/routes/jokes/new.tsx</summary>

```tsx filename=app/routes/jokes/new.tsx lines=[9,12,89-109]
import type { ActionFunction, LoaderFunction } from "remix";
import {
  useActionData,
  redirect,
  json,
  useCatch,
  Link,
  Form,
  useTransition,
} from "remix";

import { JokeDisplay } from "~/components/joke";
import { db } from "~/utils/db.server";
import {
  requireUserId,
  getUserId,
} from "~/utils/session.server";

export const loader: LoaderFunction = async ({
  request,
}) => {
  const userId = await getUserId(request);
  if (!userId) {
    throw new Response("Unauthorized", { status: 401 });
  }
  return {};
};

function validateJokeContent(content: string) {
  if (content.length < 10) {
    return `That joke is too short`;
  }
}

function validateJokeName(name: string) {
  if (name.length < 3) {
    return `That joke's name is too short`;
  }
}

type ActionData = {
  formError?: string;
  fieldErrors?: {
    name: string | undefined;
    content: string | undefined;
  };
  fields?: {
    name: string;
    content: string;
  };
};

const badRequest = (data: ActionData) =>
  json(data, { status: 400 });

export const action: ActionFunction = async ({
  request,
}) => {
  const userId = await requireUserId(request);
  const form = await request.formData();
  const name = form.get("name");
  const content = form.get("content");
  if (
    typeof name !== "string" ||
    typeof content !== "string"
  ) {
    return badRequest({
      formError: `Form not submitted correctly.`,
    });
  }

  const fieldErrors = {
    name: validateJokeName(name),
    content: validateJokeContent(content),
  };
  const fields = { name, content };
  if (Object.values(fieldErrors).some(Boolean)) {
    return badRequest({ fieldErrors, fields });
  }

  const joke = await db.joke.create({
    data: { ...fields, jokesterId: userId },
  });
  return redirect(`/jokes/${joke.id}`);
};

export default function NewJokeRoute() {
  const actionData = useActionData<ActionData>();
  const transition = useTransition();

  if (transition.submission) {
    const name = transition.submission.formData.get("name");
    const content =
      transition.submission.formData.get("content");
    if (
      typeof name === "string" &&
      typeof content === "string" &&
      !validateJokeContent(content) &&
      !validateJokeName(name)
    ) {
      return (
        <JokeDisplay
          joke={{ name, content }}
          isOwner={true}
          canDelete={false}
        />
      );
    }
  }

  return (
    <div>
      <p>Add your own hilarious joke</p>
      <Form method="post">
        <div>
          <label>
            Name:{" "}
            <input
              type="text"
              defaultValue={actionData?.fields?.name}
              name="name"
              aria-invalid={
                Boolean(actionData?.fieldErrors?.name) ||
                undefined
              }
              aria-errormessage={
                actionData?.fieldErrors?.name
                  ? "name-error"
                  : undefined
              }
            />
          </label>
          {actionData?.fieldErrors?.name ? (
            <p
              className="form-validation-error"
              role="alert"
              id="name-error"
            >
              {actionData.fieldErrors.name}
            </p>
          ) : null}
        </div>
        <div>
          <label>
            Content:{" "}
            <textarea
              defaultValue={actionData?.fields?.content}
              name="content"
              aria-invalid={
                Boolean(actionData?.fieldErrors?.content) ||
                undefined
              }
              aria-errormessage={
                actionData?.fieldErrors?.content
                  ? "content-error"
                  : undefined
              }
            />
          </label>
          {actionData?.fieldErrors?.content ? (
            <p
              className="form-validation-error"
              role="alert"
              id="content-error"
            >
              {actionData.fieldErrors.content}
            </p>
          ) : null}
        </div>
        <div>
          <button type="submit" className="button">
            Add
          </button>
        </div>
      </Form>
    </div>
  );
}

export function CatchBoundary() {
  const caught = useCatch();

  if (caught.status === 401) {
    return (
      <div className="error-container">
        <p>You must be logged in to create a joke.</p>
        <Link to="/login">Login</Link>
      </div>
    );
  }
}

export function ErrorBoundary({ error }: { error: Error }) {
  console.error(error);

  return (
    <div className="error-container">
      Something unexpected went wrong. Sorry about that.
    </div>
  );
}
```

</details>

One thing I like about my example is that it can use the _exact_ same validation functions that the server uses! So if what they submitted will fail server-side validation, we don't even bother rendering the optimistic UI because we know it would fail.

That said, this declarative optimistic UI approach is fantastic because we don't have to worry about error recovery. If the request fails, then our component will be re-rendered, it will no longer be a submission and everything will work as it did before. Nice!

Here's a demonstration of what that experience looks like:

<video src="/jokes-tutorial/img/optimistic-ui.mp4" controls muted loop autoplay></video>

## Deployment

I feel pretty great about the user experience we've created here. So let's get this thing deployed! With Remix you have a lot of options for deployment. When you ran `npx create-remix@latest` at the start of this tutorial, there were several options given to you. Because the tutorial we've built relies on Node.js (`prisma`), we're going to deploy to one of our favorite hosting providers: [Fly.io](https://fly.io).

💿 Before proceeding, you're going to need to [install fly](https://fly.io/docs/hands-on/installing/) and [sign up for an account](https://fly.io/docs/hands-on/sign-up/).

<docs-info>Fly.io asks you a credit card number at account creation (see why in [their blog article](https://fly.io/blog/free-postgres/#a-note-about-credit-cards)) but there are free tiers that cover the needs of this app hosted as a simple side project.</docs-info>

💿 Once you've done that, run this command from within your project directory:

```sh
fly launch
```

The folks at fly were kind enough to put together a great setup experience. They'll detect your Remix project and ask you a few questions to get you started. Here's my output/choices:

```
Creating app in /Users/kentcdodds/Desktop/remix-jokes
Scanning source code
Detected a Remix app
? App Name (leave blank to use an auto-generated name): remix-jokes
Automatically selected personal organization: Kent C. Dodds
? Select region: dfw (Dallas, Texas (US))
Created app remix-jokes in organization personal
Created a 1GB volume vol_18l524yj27947zmp in the dfw region
Wrote config file fly.toml

This launch configuration uses SQLite on a single, dedicated volume. It will not scale beyond a single VM. Look into 'fly postgres' for a more robust production database.

? Would you like to deploy now? No
Your app is ready. Deploy with `flyctl deploy`
```

You'll want to choose a different app name because I already took `remix-jokes` (sorry 🙃).

It also allowed you to select a region, I recommend choosing one that's close to you. If you decide to deploy a real app on Fly in the future, you may decide to scale up your fly to multiple regions.

Fly also detected that this project is using sqlite with prisma and created a persistence volume for us.

We don't want to deploy right now because we have an environment variable we need to set! So choose "No".

Fly generated a few files for us:

- `fly.toml` - Fly-specific configuration
- `Dockerfile` - Remix-specific Dockerfile for the app
- `.dockerignore` - It just ignores `node_modules` because we'll run the installation as we build the image.

💿 Now set the `SESSION_SECRET` environment variable by running this command:

```sh
fly secrets set SESSION_SECRET=your-secret-here
```

`your-secret-here` can be whatever you want. It's just a string that's used to encrypt the session cookie. Use a password generator if you like.

One other thing we need to do is get prisma ready to set up our database for the first time. Now that we're happy with our schema, we can create our first migration.

💿 Run this command:

```sh
npx prisma migrate dev
```

This will create a migration file in the `migrations` directory. You may get an error when it tries to run the seed file. You can safely ignore that. It will ask you what you want to call your migration:

```
Environment variables loaded from .env
Prisma schema loaded from prisma/schema.prisma
Datasource "db": SQLite database "dev.db" at "file:./dev.db"

SQLite database dev.db created at file:./dev.db

✔ Enter a name for the new migration: … init
```

💿 I called mine "init". Then you'll get the rest of the output:

```
Applying migration `20211121111251_init`

The following migration(s) have been created and applied from new schema changes:

migrations/
  └─ 20211121111251_init/
    └─ migration.sql

Your database is now in sync with your schema.

✔ Generated Prisma Client (3.5.0) to ./node_modules/@prisma/client in 52ms
```

💿 If you did get an error when running the seed, you can run it manually now:

```sh
npx prisma db seed
```

With that done, you're ready to deploy.

💿 Run this command:

```sh
fly deploy
```

This will build the docker image and deploy it on Fly in the region you selected. It will take a little while. While you wait, you can think of someone you haven't talked to in a while and shoot them a message telling them why you appreciate them.

Great! We're done and you made someone's day! Success!

Your app is now live at `https://<your-app-name>.fly.dev`! You can find that URL in your fly account online as well: [fly.io/apps](https://fly.io/apps).

Any time you make a change, simply run `fly deploy` again to redeploy.

## Conclusion

Phew! And there we have it. If you made it through this whole thing then I'm really impressed ([tweet your success](https://twitter.com/intent/tweet?text=I%20went%20through%20the%20whole%20remix.run%20jokes%20tutorial!%20%F0%9F%92%BF%20And%20now%20I%20love%20@remix_run!&url=https://remix.run/tutorials/jokes))! There's a lot to Remix and we've only gotten you started. Good luck on the rest of your Remix journey!<|MERGE_RESOLUTION|>--- conflicted
+++ resolved
@@ -1595,11 +1595,7 @@
   return (
     <ul>
       {data.users.map((user) => (
-<<<<<<< HEAD
-        <li>{user.name}</li>
-=======
         <li key={user.id}>{user.name}</li>
->>>>>>> 7a4279a5
       ))}
     </ul>
   );
